// SPDX-License-Identifier: Apache 2.0
pragma solidity 0.8.19;

import {Script, console2} from "forge-std/Script.sol";

import {ProxyAdmin} from "@openzeppelin/contracts/proxy/transparent/ProxyAdmin.sol";
import {TransparentUpgradeableProxy} from "@openzeppelin/contracts/proxy/transparent/TransparentUpgradeableProxy.sol";

import {ChildERC20Bridge, IChildERC20Bridge} from "../src/child/ChildERC20Bridge.sol";
import {ChildAxelarBridgeAdaptor} from "../src/child/ChildAxelarBridgeAdaptor.sol";
import {ChildERC20} from "../src/child/ChildERC20.sol";
import {WIMX} from "../src/child/WIMX.sol";

// TODO update private key usage to be more secure: https://book.getfoundry.sh/reference/forge/forge-script#wallet-options---raw

contract DeployChildContracts is Script {
    function run() public {
        uint256 deployerPrivateKey = vm.envUint("CHILD_PRIVATE_KEY");
        address childGateway = vm.envAddress("CHILD_GATEWAY_ADDRESS");
        string memory childRpcUrl = vm.envString("CHILD_RPC_URL");

        vm.createSelectFork(childRpcUrl);
        vm.startBroadcast(deployerPrivateKey);

        WIMX wrappedIMX = new WIMX();

        ProxyAdmin proxyAdmin = new ProxyAdmin();

        ChildERC20 childTokenTemplate = new ChildERC20();
        childTokenTemplate.initialize(address(123), "TEMPLATE", "TPT", 18);

        IChildERC20Bridge.InitializationRoles memory roles = IChildERC20Bridge.InitializationRoles({
            defaultAdmin: address(1),
            pauser: address(2),
            unpauser: address(3),
            variableManager: address(4),
            adaptorManager: address(5)
        });

        ChildERC20Bridge childERC20BridgeImplementation = new ChildERC20Bridge();
<<<<<<< HEAD
        childERC20BridgeImplementation.initialize(roles, address(1), "0x123", address(1), "root", address(1));
=======
>>>>>>> 6b202495

        TransparentUpgradeableProxy childERC20BridgeProxy = new TransparentUpgradeableProxy(
            address(childERC20BridgeImplementation),
            address(proxyAdmin),
            ""
        );

        ChildAxelarBridgeAdaptor childBridgeAdaptorImplementation = new ChildAxelarBridgeAdaptor(
            childGateway
        );

        TransparentUpgradeableProxy childBridgeAdaptorProxy = new TransparentUpgradeableProxy(
            address(childBridgeAdaptorImplementation),
            address(proxyAdmin),
            ""
        );

        vm.stopBroadcast();

        console2.log("====CHILD ADDRESSES====");
        console2.log("ProxyAdmin: %", address(proxyAdmin));
        console2.log("Child ERC20 Bridge Proxy: %s", address(childERC20BridgeProxy));
        console2.log("Child ERC20 Bridge Implementation: %s", address(childERC20BridgeImplementation));
        console2.log("Child Axelar Bridge Adaptor Proxy: %s", address(childBridgeAdaptorProxy));
        console2.log("Child Axelar Bridge Adaptor Implementation: %s", address(childBridgeAdaptorImplementation));
        console2.log("childTokenTemplate: %s", address(childTokenTemplate));
        console2.log("Wrapped IMX: %s", address(wrappedIMX));
    }
}<|MERGE_RESOLUTION|>--- conflicted
+++ resolved
@@ -29,19 +29,7 @@
         ChildERC20 childTokenTemplate = new ChildERC20();
         childTokenTemplate.initialize(address(123), "TEMPLATE", "TPT", 18);
 
-        IChildERC20Bridge.InitializationRoles memory roles = IChildERC20Bridge.InitializationRoles({
-            defaultAdmin: address(1),
-            pauser: address(2),
-            unpauser: address(3),
-            variableManager: address(4),
-            adaptorManager: address(5)
-        });
-
         ChildERC20Bridge childERC20BridgeImplementation = new ChildERC20Bridge();
-<<<<<<< HEAD
-        childERC20BridgeImplementation.initialize(roles, address(1), "0x123", address(1), "root", address(1));
-=======
->>>>>>> 6b202495
 
         TransparentUpgradeableProxy childERC20BridgeProxy = new TransparentUpgradeableProxy(
             address(childERC20BridgeImplementation),
