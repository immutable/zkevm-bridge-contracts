--- conflicted
+++ resolved
@@ -37,16 +37,10 @@
         rootERC20Bridge.initialize(
             address(rootBridgeAdaptor),
             childERC20Bridge,
-<<<<<<< HEAD
-            childBridgeAdaptor,
+            childBridgeAdaptorChecksum,
             rootChainChildTokenTemplate,
             rootIMXToken,
             rootWETHToken
-=======
-            childBridgeAdaptorChecksum,
-            rootChainChildTokenTemplate,
-            rootIMXToken
->>>>>>> 275d3b6d
         );
 
         rootBridgeAdaptor.setChildBridgeAdaptor();
