// SPDX-License-Identifier: Apache 2.0
pragma solidity ^0.8.21;

import {Script, console2} from "forge-std/Script.sol";

import {ProxyAdmin} from "@openzeppelin/contracts/proxy/transparent/ProxyAdmin.sol";
import {TransparentUpgradeableProxy} from "@openzeppelin/contracts/proxy/transparent/TransparentUpgradeableProxy.sol";

import {ChildERC20} from "../src/child/ChildERC20.sol";
import {RootERC20Bridge} from "../src/root/RootERC20Bridge.sol";
import {RootAxelarBridgeAdaptor} from "../src/root/RootAxelarBridgeAdaptor.sol";
import {ChildERC20Bridge} from "../src/child/ChildERC20Bridge.sol";
import {ChildAxelarBridgeAdaptor} from "../src/child/ChildAxelarBridgeAdaptor.sol";
import {Strings} from "@openzeppelin/contracts/utils/Strings.sol";
import {WETH} from "../src/test/root/WETH.sol";

// TODO update private key usage to be more secure: https://book.getfoundry.sh/reference/forge/forge-script#wallet-options---raw

contract DeployRootContracts is Script {
    function run() public {
        uint256 rootPrivateKey = vm.envUint("ROOT_PRIVATE_KEY");
        string memory rootRpcUrl = vm.envString("ROOT_RPC_URL");
<<<<<<< HEAD
        address rootGateway = vm.envAddress("ROOT_GATEWAY_ADDRESS");
        address rootGasService = vm.envAddress("ROOT_GAS_SERVICE_ADDRESS");
        string memory childChainName = vm.envString("CHILD_CHAIN_NAME");
=======
>>>>>>> c4248b8e
        string memory deployEnvironment = vm.envString("ENVIRONMENT");

        /**
         * DEPLOY ROOT CHAIN CONTRACTS
         */
        vm.createSelectFork(rootRpcUrl);
        vm.startBroadcast(rootPrivateKey);

        ProxyAdmin proxyAdmin = new ProxyAdmin();

        // The ChildERC20 deployment on the root chain.
        ChildERC20 rootChainChildTokenTemplate = new ChildERC20();
        rootChainChildTokenTemplate.initialize(address(123), "TEMPLATE", "TPT", 18);

        RootERC20Bridge rootERC20BridgeImplementation = new RootERC20Bridge();
        rootERC20BridgeImplementation.initialize(address(1), address(1), "filler", address(1), address(1), address(1));
        TransparentUpgradeableProxy rootERC20BridgeProxy = new TransparentUpgradeableProxy(
            address(rootERC20BridgeImplementation),
            address(proxyAdmin),
            ""
        );

        // TODO add dummy initialize of implementation contracts!

        RootAxelarBridgeAdaptor rootBridgeAdaptorImplementation = new RootAxelarBridgeAdaptor();
        rootBridgeAdaptorImplementation.initialize(
            address(rootERC20BridgeImplementation), "Filler", address(1), address(1)
        );
        TransparentUpgradeableProxy rootBridgeAdaptorProxy = new TransparentUpgradeableProxy(
            address(rootBridgeAdaptorImplementation),
            address(proxyAdmin),
            ""
        );

        if (Strings.equal(deployEnvironment, "local")) {
            new WETH();
        }

        vm.stopBroadcast();

        console2.log("====ROOT ADDRESSES====");
<<<<<<< HEAD
        console2.log("Root ERC20 Bridge: %s", address(rootERC20Bridge));
        console2.log("Root Axelar Bridge Adaptor: %s", address(rootBridgeAdaptor));
=======
        console2.log("ProxyAdmin: %", address(proxyAdmin));
        console2.log("Root ERC20 Bridge Proxy: %s", address(rootERC20BridgeProxy));
        console2.log("Root ERC20 Bridge Implementation: %s", address(rootERC20BridgeImplementation));
        console2.log("Root Axelar Bridge Adaptor Proxy: %s", address(rootBridgeAdaptorProxy));
        console2.log("Root Axelar Bridge Adaptor Implementation: %s", address(rootBridgeAdaptorImplementation));
>>>>>>> c4248b8e
        console2.log("ROOT CHAIN childTokenTemplate: %s", address(rootChainChildTokenTemplate));
    }
}<|MERGE_RESOLUTION|>--- conflicted
+++ resolved
@@ -20,12 +20,6 @@
     function run() public {
         uint256 rootPrivateKey = vm.envUint("ROOT_PRIVATE_KEY");
         string memory rootRpcUrl = vm.envString("ROOT_RPC_URL");
-<<<<<<< HEAD
-        address rootGateway = vm.envAddress("ROOT_GATEWAY_ADDRESS");
-        address rootGasService = vm.envAddress("ROOT_GAS_SERVICE_ADDRESS");
-        string memory childChainName = vm.envString("CHILD_CHAIN_NAME");
-=======
->>>>>>> c4248b8e
         string memory deployEnvironment = vm.envString("ENVIRONMENT");
 
         /**
@@ -67,16 +61,11 @@
         vm.stopBroadcast();
 
         console2.log("====ROOT ADDRESSES====");
-<<<<<<< HEAD
-        console2.log("Root ERC20 Bridge: %s", address(rootERC20Bridge));
-        console2.log("Root Axelar Bridge Adaptor: %s", address(rootBridgeAdaptor));
-=======
         console2.log("ProxyAdmin: %", address(proxyAdmin));
         console2.log("Root ERC20 Bridge Proxy: %s", address(rootERC20BridgeProxy));
         console2.log("Root ERC20 Bridge Implementation: %s", address(rootERC20BridgeImplementation));
         console2.log("Root Axelar Bridge Adaptor Proxy: %s", address(rootBridgeAdaptorProxy));
         console2.log("Root Axelar Bridge Adaptor Implementation: %s", address(rootBridgeAdaptorImplementation));
->>>>>>> c4248b8e
         console2.log("ROOT CHAIN childTokenTemplate: %s", address(rootChainChildTokenTemplate));
     }
 }