// SPDX-License-Identifier: Apache 2.0
pragma solidity ^0.8.21;

import {Script, console2} from "forge-std/Script.sol";

import {ProxyAdmin} from "@openzeppelin/contracts/proxy/transparent/ProxyAdmin.sol";
import {TransparentUpgradeableProxy} from "@openzeppelin/contracts/proxy/transparent/TransparentUpgradeableProxy.sol";

import {ChildERC20} from "../src/child/ChildERC20.sol";
import {RootERC20Bridge} from "../src/root/RootERC20Bridge.sol";
import {RootAxelarBridgeAdaptor} from "../src/root/RootAxelarBridgeAdaptor.sol";
import {ChildERC20Bridge} from "../src/child/ChildERC20Bridge.sol";
import {ChildAxelarBridgeAdaptor} from "../src/child/ChildAxelarBridgeAdaptor.sol";
import {Strings} from "@openzeppelin/contracts/utils/Strings.sol";
import {WETH} from "../src/test/root/WETH.sol";

// TODO update private key usage to be more secure: https://book.getfoundry.sh/reference/forge/forge-script#wallet-options---raw

contract DeployRootContracts is Script {
    function run() public {
        uint256 rootPrivateKey = vm.envUint("ROOT_PRIVATE_KEY");
        string memory rootRpcUrl = vm.envString("ROOT_RPC_URL");
        string memory deployEnvironment = vm.envString("ENVIRONMENT");
        address rootGateway = vm.envAddress("ROOT_GATEWAY_ADDRESS");

        /**
         * DEPLOY ROOT CHAIN CONTRACTS
         */
        vm.createSelectFork(rootRpcUrl);
        vm.startBroadcast(rootPrivateKey);

        ProxyAdmin proxyAdmin = new ProxyAdmin();

        // The ChildERC20 deployment on the root chain.
        ChildERC20 rootChainChildTokenTemplate = new ChildERC20();
        rootChainChildTokenTemplate.initialize(address(123), "TEMPLATE", "TPT", 18);

        RootERC20Bridge rootERC20BridgeImplementation = new RootERC20Bridge();
        rootERC20BridgeImplementation.initialize(
<<<<<<< HEAD
            address(1), address(1), "filler", address(1), address(1), address(1), "filler_child_name"
=======
            address(1), address(1), "filler", address(1), address(1), address(1), 1
>>>>>>> 73b9139a
        );
        TransparentUpgradeableProxy rootERC20BridgeProxy = new TransparentUpgradeableProxy(
            address(rootERC20BridgeImplementation),
            address(proxyAdmin),
            ""
        );

<<<<<<< HEAD
        // TODO add dummy initialize of implementation contracts!

        RootAxelarBridgeAdaptor rootBridgeAdaptorImplementation = new RootAxelarBridgeAdaptor(rootGateway);
        rootBridgeAdaptorImplementation.initialize(address(rootERC20BridgeImplementation), "Filler", address(1));
=======
        RootAxelarBridgeAdaptor rootBridgeAdaptorImplementation = new RootAxelarBridgeAdaptor();
        rootBridgeAdaptorImplementation.initialize(
            address(rootERC20BridgeImplementation), "Filler", address(1), address(1)
        );
>>>>>>> 73b9139a
        TransparentUpgradeableProxy rootBridgeAdaptorProxy = new TransparentUpgradeableProxy(
            address(rootBridgeAdaptorImplementation),
            address(proxyAdmin),
            ""
        );

        if (Strings.equal(deployEnvironment, "local")) {
            new WETH();
        }

        vm.stopBroadcast();

        console2.log("====ROOT ADDRESSES====");
        console2.log("ProxyAdmin: %", address(proxyAdmin));
        console2.log("Root ERC20 Bridge Proxy: %s", address(rootERC20BridgeProxy));
        console2.log("Root ERC20 Bridge Implementation: %s", address(rootERC20BridgeImplementation));
        console2.log("Root Axelar Bridge Adaptor Proxy: %s", address(rootBridgeAdaptorProxy));
        console2.log("Root Axelar Bridge Adaptor Implementation: %s", address(rootBridgeAdaptorImplementation));
        console2.log("ROOT CHAIN childTokenTemplate: %s", address(rootChainChildTokenTemplate));
    }
}<|MERGE_RESOLUTION|>--- conflicted
+++ resolved
@@ -37,11 +37,7 @@
 
         RootERC20Bridge rootERC20BridgeImplementation = new RootERC20Bridge();
         rootERC20BridgeImplementation.initialize(
-<<<<<<< HEAD
-            address(1), address(1), "filler", address(1), address(1), address(1), "filler_child_name"
-=======
-            address(1), address(1), "filler", address(1), address(1), address(1), 1
->>>>>>> 73b9139a
+            address(1), address(1), "filler", address(1), address(1), address(1), "filler_child_name", 1
         );
         TransparentUpgradeableProxy rootERC20BridgeProxy = new TransparentUpgradeableProxy(
             address(rootERC20BridgeImplementation),
@@ -49,17 +45,9 @@
             ""
         );
 
-<<<<<<< HEAD
-        // TODO add dummy initialize of implementation contracts!
-
         RootAxelarBridgeAdaptor rootBridgeAdaptorImplementation = new RootAxelarBridgeAdaptor(rootGateway);
         rootBridgeAdaptorImplementation.initialize(address(rootERC20BridgeImplementation), "Filler", address(1));
-=======
-        RootAxelarBridgeAdaptor rootBridgeAdaptorImplementation = new RootAxelarBridgeAdaptor();
-        rootBridgeAdaptorImplementation.initialize(
-            address(rootERC20BridgeImplementation), "Filler", address(1), address(1)
-        );
->>>>>>> 73b9139a
+
         TransparentUpgradeableProxy rootBridgeAdaptorProxy = new TransparentUpgradeableProxy(
             address(rootBridgeAdaptorImplementation),
             address(proxyAdmin),
