#!/bin/bash
source .env

###
# ARGS:
#  1. deployments JSON object
#  2. contract name
###
function get_deployed_contract() {
    deployments_json_filename=$1
    contract_name=$2
    jq -r --arg cn "$contract_name" '.transactions[] | select(.contractName == $cn) | select(.transactionType == "CREATE") | .contractAddress' "$deployments_json_filename"
}

function main() {

    forge script script/DeployRootContracts.s.sol:DeployRootContracts --broadcast
    forge script script/DeployChildContracts.s.sol:DeployChildContracts --broadcast

    root_filename="broadcast/DeployRootContracts.s.sol/$ROOT_CHAIN_ID/run-latest.json"
    child_filename="broadcast/DeployChildContracts.s.sol/$CHILD_CHAIN_ID/run-latest.json"
    
    # Extract smart contract addresses from deployments JSON
    root_proxies=$( get_deployed_contract "$root_filename" "TransparentUpgradeableProxy" )
    root_erc20_bridge_implementation=$( get_deployed_contract "$root_filename" "RootERC20Bridge" )
    root_bridge_adaptor_implementation=$( get_deployed_contract "$root_filename" "RootAxelarBridgeAdaptor" )
    root_chain_child_token_template=$( get_deployed_contract "$root_filename" "ChildERC20" )
<<<<<<< HEAD
=======
    root_proxy_admin=$( get_deployed_contract "$root_filename" "ProxyAdmin" )
>>>>>>> c4248b8e
    
    if [ "$ENVIRONMENT" = "local" ]; then
        root_weth_contract=$( get_deployed_contract "$root_filename" "WETH" )
        export ROOT_WETH_ADDRESS=$root_weth_contract
    fi

    child_proxies=$( get_deployed_contract "$child_filename" "TransparentUpgradeableProxy" )
    child_erc20_bridge_implementation=$( get_deployed_contract "$child_filename" "ChildERC20Bridge" )
    child_bridge_adaptor_implementation=$( get_deployed_contract "$child_filename" "ChildAxelarBridgeAdaptor" )
    child_chain_child_token_template=$( get_deployed_contract "$child_filename" "ChildERC20" )
    child_proxy_admin=$( get_deployed_contract "$child_filename" "ProxyAdmin" )

    # In the TransparentUpgradeableProxy contract, you have to query the storage slot directly.
    implementation_storage_slot="0x360894a13ba1a3210667c828492db98dca3e2076cc3735a920a3ca505d382bbc"

    while IFS= read -r proxy_address; do
        implementation_slot_value=$(cast storage --rpc-url "$CHILD_RPC_URL" "$proxy_address" "$implementation_storage_slot")
        implementation_address=$(cast parse-bytes32-address "$implementation_slot_value")
        if [ "$implementation_address" = "$child_erc20_bridge_implementation" ]; then
            child_erc20_bridge_proxy=$proxy_address
        elif [ "$implementation_address" = "$child_bridge_adaptor_implementation" ]; then
            child_bridge_adaptor_proxy=$proxy_address
        fi
    done <<< "$child_proxies"

    while IFS= read -r proxy_address; do
        implementation_slot_value=$(cast storage --rpc-url "$ROOT_RPC_URL" "$proxy_address" "$implementation_storage_slot")
        implementation_address=$(cast parse-bytes32-address "$implementation_slot_value")
        if [ "$implementation_address" = "$root_erc20_bridge_implementation" ]; then
            root_erc20_bridge_proxy=$proxy_address
        elif [ "$implementation_address" = "$root_bridge_adaptor_implementation" ]; then
            root_bridge_adaptor_proxy=$proxy_address
        fi
    done <<< "$root_proxies"

    export ROOT_ERC20_BRIDGE=$root_erc20_bridge_proxy
    export ROOT_BRIDGE_ADAPTOR=$root_bridge_adaptor_proxy
    export ROOTCHAIN_CHILD_TOKEN_TEMPLATE=$root_chain_child_token_template

<<<<<<< HEAD
    export CHILD_BRIDGE_ADAPTOR=$child_bridge_adaptor
    export CHILD_ERC20_BRIDGE=$child_erc20_bridge
=======
    export CHILD_BRIDGE_ADAPTOR=$child_bridge_adaptor_proxy
    export CHILD_ERC20_BRIDGE=$child_erc20_bridge_proxy
>>>>>>> c4248b8e
    export CHILDCHAIN_CHILD_TOKEN_TEMPLATE=$child_chain_child_token_template

    forge script script/InitializeRootContracts.s.sol:InitializeRootContracts --broadcast --ffi
    forge script script/InitializeChildContracts.s.sol:InitializeChildContracts --broadcast --ffi

    # Write JSON file with contract addresses
    echo "{
        \"root_chain_id\": \"$ROOT_CHAIN_ID\",
        \"root_proxy_admin_address\": \"$root_proxy_admin\",
        \"root_bridge_proxy_address\": \"$root_erc20_bridge_proxy\",
        \"root_bridge_implementation_address\": \"$root_erc20_bridge_implementation\",
        \"root_bridge_adaptor_proxy_address\": \"$root_bridge_adaptor_proxy\",
        \"root_bridge_adaptor_implementation_address\": \"$root_bridge_adaptor_implementation\",
        \"root_chain_child_token_template\": \"$root_chain_child_token_template\",
        \"child_chain_id\": \"$CHILD_CHAIN_ID\",
        \"child_proxy_admin_address\": \"$child_proxy_admin\",
        \"child_bridge_proxy_address\": \"$child_erc20_bridge_proxy\",
        \"child_bridge_implementation_address\": \"$child_erc20_bridge_implementation\",
        \"child_bridge_proxy_adaptor\": \"$child_bridge_adaptor_proxy\",
        \"child_bridge_adaptor_implementation_address\": \"$child_bridge_adaptor_implementation\",
        \"child_chain_child_token_template\": \"$child_chain_child_token_template\"
    }" | jq . > addresses.json

    return
}


main<|MERGE_RESOLUTION|>--- conflicted
+++ resolved
@@ -25,10 +25,7 @@
     root_erc20_bridge_implementation=$( get_deployed_contract "$root_filename" "RootERC20Bridge" )
     root_bridge_adaptor_implementation=$( get_deployed_contract "$root_filename" "RootAxelarBridgeAdaptor" )
     root_chain_child_token_template=$( get_deployed_contract "$root_filename" "ChildERC20" )
-<<<<<<< HEAD
-=======
     root_proxy_admin=$( get_deployed_contract "$root_filename" "ProxyAdmin" )
->>>>>>> c4248b8e
     
     if [ "$ENVIRONMENT" = "local" ]; then
         root_weth_contract=$( get_deployed_contract "$root_filename" "WETH" )
@@ -68,13 +65,8 @@
     export ROOT_BRIDGE_ADAPTOR=$root_bridge_adaptor_proxy
     export ROOTCHAIN_CHILD_TOKEN_TEMPLATE=$root_chain_child_token_template
 
-<<<<<<< HEAD
-    export CHILD_BRIDGE_ADAPTOR=$child_bridge_adaptor
-    export CHILD_ERC20_BRIDGE=$child_erc20_bridge
-=======
     export CHILD_BRIDGE_ADAPTOR=$child_bridge_adaptor_proxy
     export CHILD_ERC20_BRIDGE=$child_erc20_bridge_proxy
->>>>>>> c4248b8e
     export CHILDCHAIN_CHILD_TOKEN_TEMPLATE=$child_chain_child_token_template
 
     forge script script/InitializeRootContracts.s.sol:InitializeRootContracts --broadcast --ffi
