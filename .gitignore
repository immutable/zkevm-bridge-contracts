# Compiler files
cache/
out/

# Ignores development broadcast logs
!/broadcast
/broadcast/*/31337/
/broadcast/**/dry-run/

# Docs
docs/

# Dotenv file
.env

<<<<<<< HEAD
# IDE settings
=======
# VS Code settings
>>>>>>> 504c882e
.vscode/<|MERGE_RESOLUTION|>--- conflicted
+++ resolved
@@ -13,9 +13,5 @@
 # Dotenv file
 .env
 
-<<<<<<< HEAD
-# IDE settings
-=======
 # VS Code settings
->>>>>>> 504c882e
 .vscode/