--- conflicted
+++ resolved
@@ -39,11 +39,7 @@
         mockAxelarAdaptor = new MockAdaptor();
 
         // The specific ERC20 token template does not matter for these unit tests
-<<<<<<< HEAD
-        rootBridge.initialize(address(mockAxelarAdaptor), CHILD_BRIDGE, address(token), IMX_TOKEN);
-=======
-        rootBridge.initialize(address(mockAxelarAdaptor), CHILD_BRIDGE, CHILD_BRIDGE_ADAPTOR, address(token));
->>>>>>> ace1a6c6
+        rootBridge.initialize(address(mockAxelarAdaptor), CHILD_BRIDGE, CHILD_BRIDGE_ADAPTOR, address(token), IMX_TOKEN);
     }
 
     /**
@@ -58,47 +54,43 @@
 
     function test_RevertIfInitializeTwice() public {
         vm.expectRevert("Initializable: contract is already initialized");
-<<<<<<< HEAD
-        rootBridge.initialize(address(mockAxelarAdaptor), CHILD_BRIDGE, address(token), IMX_TOKEN);
-    }
-
-    function test_RevertIf_InitializeWithAZeroAddressAdapter() public {
+        rootBridge.initialize(address(mockAxelarAdaptor), CHILD_BRIDGE, CHILD_BRIDGE_ADAPTOR, address(token), IMX_TOKEN);
+    }
+
+    function test_RevertIf_InitializeWithAZeroAddressRootAdapter() public {
         RootERC20Bridge bridge = new RootERC20Bridge();
         vm.expectRevert(ZeroAddress.selector);
         bridge.initialize(address(0), address(1), address(1), address(1));
     }
 
-    function test_RevertIf_InitializeWithAZeroAddressChild() public {
-        RootERC20Bridge bridge = new RootERC20Bridge();
-        vm.expectRevert(ZeroAddress.selector);
-        bridge.initialize(address(1), address(0), address(1), address(1));
-    }
-
-    function test_RevertIf_InitializeWithAZeroAddressChildTemplate() public {
-        RootERC20Bridge bridge = new RootERC20Bridge();
-        vm.expectRevert(ZeroAddress.selector);
-        bridge.initialize(address(1), address(1), address(0), address(1));
+    function test_RevertIf_InitializeWithAZeroAddressChildBridge() public {
+        RootERC20Bridge bridge = new RootERC20Bridge();
+        vm.expectRevert(ZeroAddress.selector);
+        bridge.initialize(address(1), address(0), address(1), address(1), address(1));
+    }
+
+    function test_RevertIf_InitializeWithAZeroAddressChildAdapter() public {
+        RootERC20Bridge bridge = new RootERC20Bridge();
+        vm.expectRevert(ZeroAddress.selector);
+        bridge.initialize(address(1), address(1), address(0), address(1), address(1));
+    }
+
+    function test_RevertIf_InitializeWithAZeroAddressTokenTemplate() public {
+        RootERC20Bridge bridge = new RootERC20Bridge();
+        vm.expectRevert(ZeroAddress.selector);
+        bridge.initialize(address(1), address(1), address(1), address(0), address(1));
     }
 
     function test_RevertIf_InitializeWithAZeroAddressIMXToken() public {
         RootERC20Bridge bridge = new RootERC20Bridge();
         vm.expectRevert(ZeroAddress.selector);
-        bridge.initialize(address(1), address(1), address(1), address(0));
+        bridge.initialize(address(1), address(1), address(1), address(1), address(0));
     }
 
     function test_RevertIf_InitializeWithAZeroAddressAll() public {
         RootERC20Bridge bridge = new RootERC20Bridge();
         vm.expectRevert(ZeroAddress.selector);
-=======
-        rootBridge.initialize(address(mockAxelarAdaptor), CHILD_BRIDGE, CHILD_BRIDGE_ADAPTOR, address(token));
-    }
-
-    // TODO this test should be split into different address(0) tests instead of just one with all 0s
-    function test_RevertIf_InitializeWithAZeroAddress() public {
-        RootERC20Bridge bridge = new RootERC20Bridge();
-        vm.expectRevert(ZeroAddress.selector);
->>>>>>> ace1a6c6
-        bridge.initialize(address(0), address(0), address(0), address(0));
+        bridge.initialize(address(0), address(0), address(0), address(0), address(0));
     }
 
     /**
@@ -172,16 +164,12 @@
         rootBridge.mapToken{value: 300}(token);
     }
 
-<<<<<<< HEAD
     function test_RevertIf_mapTokenCalledWithIMXAddress() public {
         vm.expectRevert(CantMapIMX.selector);
         rootBridge.mapToken{value: 300}(IERC20Metadata(IMX_TOKEN));
     }
 
-    function test_updateBridgeAdaptor() public {
-=======
     function test_updateRootBridgeAdaptor() public {
->>>>>>> ace1a6c6
         address newAdaptorAddress = address(0x11111);
 
         assertEq(address(rootBridge.rootBridgeAdaptor()), address(mockAxelarAdaptor), "bridgeAdaptor not set");
