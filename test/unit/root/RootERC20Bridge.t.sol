// SPDX-License-Identifier: Apache 2.0
pragma solidity 0.8.19;

import {Test, console2} from "forge-std/Test.sol";
import "@openzeppelin/contracts-upgradeable/utils/StringsUpgradeable.sol";
import {ERC20PresetMinterPauser} from "@openzeppelin/contracts/token/ERC20/presets/ERC20PresetMinterPauser.sol";
import {Clones} from "@openzeppelin/contracts/proxy/Clones.sol";
import {Strings} from "@openzeppelin/contracts/utils/Strings.sol";
import {
    RootERC20Bridge,
    IRootERC20BridgeEvents,
    IERC20Metadata,
    IRootERC20BridgeErrors,
    IRootERC20Bridge
} from "../../../src/root/RootERC20Bridge.sol";
import {MockAxelarGateway} from "../../../src/test/root/MockAxelarGateway.sol";
import {MockAxelarGasService} from "../../../src/test/root/MockAxelarGasService.sol";
import {MockAdaptor} from "../../../src/test/root/MockAdaptor.sol";
import {Utils} from "../../utils.t.sol";
import {WETH} from "../../../src/test/root/WETH.sol";

contract RootERC20BridgeUnitTest is Test, IRootERC20BridgeEvents, IRootERC20BridgeErrors, Utils {
    bytes32 constant ADAPTOR_MANAGER_ROLE = keccak256("ADAPTOR_MANAGER_ROLE");
    address constant CHILD_BRIDGE = address(3);
    address constant CHILD_BRIDGE_ADAPTOR = address(4);
    string CHILD_BRIDGE_ADAPTOR_STRING = Strings.toHexString(CHILD_BRIDGE_ADAPTOR);
    string constant CHILD_CHAIN_NAME = "test";
    address constant IMX_TOKEN = address(0xccc);
    address constant NATIVE_ETH = address(0xeee);
    address constant WRAPPED_ETH = address(0xddd);
    uint256 constant mapTokenFee = 300;
    uint256 constant depositFee = 200;
    uint256 constant UNLIMITED_IMX_DEPOSITS = 0;

    ERC20PresetMinterPauser public token;
    RootERC20Bridge public rootBridge;
    MockAdaptor public mockAxelarAdaptor;
    MockAxelarGateway public mockAxelarGateway;
    MockAxelarGasService public axelarGasService;

    function setUp() public {
        token = new ERC20PresetMinterPauser("Test", "TST");
        deployCodeTo("ERC20PresetMinterPauser.sol", abi.encode("ImmutableX", "IMX"), IMX_TOKEN);

        deployCodeTo("WETH.sol", abi.encode("Wrapped ETH", "WETH"), WRAPPED_ETH);

        rootBridge = new RootERC20Bridge();
        mockAxelarGateway = new MockAxelarGateway();
        axelarGasService = new MockAxelarGasService();

        mockAxelarAdaptor = new MockAdaptor();

        IRootERC20Bridge.InitializationRoles memory roles = IRootERC20Bridge.InitializationRoles({
            defaultAdmin: address(this),
            pauser: address(this),
            unpauser: address(this),
            variableManager: address(this),
            adaptorManager: address(this)
        });

        // The specific ERC20 token template does not matter for these unit tests
        rootBridge.initialize(
            roles,
            address(mockAxelarAdaptor),
            CHILD_BRIDGE,
            CHILD_BRIDGE_ADAPTOR_STRING,
            address(token),
            IMX_TOKEN,
            WRAPPED_ETH,
            CHILD_CHAIN_NAME,
            UNLIMITED_IMX_DEPOSITS
        );
    }

    /**
     * INITIALIZE
     */

    function test_InitializeBridge() public {
        assertEq(address(rootBridge.rootBridgeAdaptor()), address(mockAxelarAdaptor), "bridgeAdaptor not set");
        assertEq(rootBridge.childERC20Bridge(), CHILD_BRIDGE, "childERC20Bridge not set");
        assertEq(rootBridge.childTokenTemplate(), address(token), "childTokenTemplate not set");
        assert(Strings.equal(rootBridge.childChain(), CHILD_CHAIN_NAME));
        assert(Strings.equal(CHILD_BRIDGE_ADAPTOR_STRING, rootBridge.childBridgeAdaptor()));
        assertEq(address(token), rootBridge.childTokenTemplate(), "childTokenTemplate not set");
        assertEq(rootBridge.rootIMXToken(), IMX_TOKEN, "rootIMXToken not set");
        assertEq(rootBridge.rootWETHToken(), WRAPPED_ETH, "rootWETHToken not set");
    }

    function test_NativeTransferFromWETH() public {
        address caller = address(0x123a);
        payable(caller).transfer(2 ether);

        uint256 wETHStorageSlot = 158;
        vm.store(address(rootBridge), bytes32(wETHStorageSlot), bytes32(uint256(uint160(caller))));

        vm.startPrank(caller);
        uint256 bal = address(rootBridge).balance;
        payable(rootBridge).transfer(1 ether);
        uint256 postBal = address(rootBridge).balance;

        assertEq(bal + 1 ether, postBal, "balance not increased");
    }

    function test_RevertIfNativeTransferIsFromNonWETH() public {
        vm.expectRevert(NonWrappedNativeTransfer.selector);
        payable(rootBridge).transfer(1);
    }

    function test_RevertIfInitializeTwice() public {
        IRootERC20Bridge.InitializationRoles memory roles = IRootERC20Bridge.InitializationRoles({
            defaultAdmin: address(this),
            pauser: address(this),
            unpauser: address(this),
            variableManager: address(this),
            adaptorManager: address(this)
        });

        vm.expectRevert("Initializable: contract is already initialized");
        rootBridge.initialize(
            roles,
            address(mockAxelarAdaptor),
            CHILD_BRIDGE,
            CHILD_BRIDGE_ADAPTOR_STRING,
            address(token),
            IMX_TOKEN,
            WRAPPED_ETH,
            CHILD_CHAIN_NAME,
            UNLIMITED_IMX_DEPOSITS
        );
    }

    function test_RevertIf_InitializeWithAZeroAddressDefaultAdmin() public {
        RootERC20Bridge bridge = new RootERC20Bridge();
        IRootERC20Bridge.InitializationRoles memory roles = IRootERC20Bridge.InitializationRoles({
            defaultAdmin: address(0),
            pauser: address(this),
            unpauser: address(this),
            variableManager: address(this),
            adaptorManager: address(this)
        });

        vm.expectRevert(ZeroAddress.selector);
        bridge.initialize(
            roles,
            address(1),
            address(1),
            CHILD_BRIDGE_ADAPTOR_STRING,
            address(1),
            address(1),
            address(1),
            CHILD_CHAIN_NAME,
            UNLIMITED_IMX_DEPOSITS
        );
    }

    function test_RevertIf_InitializeWithAZeroAddressPauser() public {
        RootERC20Bridge bridge = new RootERC20Bridge();
        IRootERC20Bridge.InitializationRoles memory roles = IRootERC20Bridge.InitializationRoles({
            defaultAdmin: address(this),
            pauser: address(0),
            unpauser: address(this),
            variableManager: address(this),
            adaptorManager: address(this)
        });

        vm.expectRevert(ZeroAddress.selector);
        bridge.initialize(
            roles,
            address(1),
            address(1),
            CHILD_BRIDGE_ADAPTOR_STRING,
            address(1),
            address(1),
            address(1),
            CHILD_CHAIN_NAME,
            UNLIMITED_IMX_DEPOSITS
        );
    }

    function test_RevertIf_InitializeWithAZeroAddressUnpauser() public {
        RootERC20Bridge bridge = new RootERC20Bridge();
        IRootERC20Bridge.InitializationRoles memory roles = IRootERC20Bridge.InitializationRoles({
            defaultAdmin: address(this),
            pauser: address(this),
            unpauser: address(0),
            variableManager: address(this),
            adaptorManager: address(this)
        });
        vm.expectRevert(ZeroAddress.selector);
        bridge.initialize(
            roles,
            address(1),
            address(1),
            CHILD_BRIDGE_ADAPTOR_STRING,
            address(1),
            address(1),
            address(1),
            CHILD_CHAIN_NAME,
            UNLIMITED_IMX_DEPOSITS
        );
    }

    function test_RevertIf_InitializeWithAZeroAddressVariableManager() public {
        RootERC20Bridge bridge = new RootERC20Bridge();
        IRootERC20Bridge.InitializationRoles memory roles = IRootERC20Bridge.InitializationRoles({
            defaultAdmin: address(this),
            pauser: address(this),
            unpauser: address(this),
            variableManager: address(0),
            adaptorManager: address(this)
        });
        vm.expectRevert(ZeroAddress.selector);
        bridge.initialize(
            roles,
            address(1),
            address(1),
            CHILD_BRIDGE_ADAPTOR_STRING,
            address(1),
            address(1),
            address(1),
            CHILD_CHAIN_NAME,
            UNLIMITED_IMX_DEPOSITS
        );
    }

    function test_RevertIf_InitializeWithAZeroAddressAdaptorManager() public {
        RootERC20Bridge bridge = new RootERC20Bridge();
        IRootERC20Bridge.InitializationRoles memory roles = IRootERC20Bridge.InitializationRoles({
            defaultAdmin: address(this),
            pauser: address(this),
            unpauser: address(this),
            variableManager: address(this),
            adaptorManager: address(0)
        });
        vm.expectRevert(ZeroAddress.selector);
        bridge.initialize(
            roles,
            address(1),
            address(1),
            CHILD_BRIDGE_ADAPTOR_STRING,
            address(1),
            address(1),
            address(1),
            CHILD_CHAIN_NAME,
            UNLIMITED_IMX_DEPOSITS
        );
    }

    function test_RevertIf_InitializeWithAZeroAddressRootAdapter() public {
        RootERC20Bridge bridge = new RootERC20Bridge();
        IRootERC20Bridge.InitializationRoles memory roles = IRootERC20Bridge.InitializationRoles({
            defaultAdmin: address(this),
            pauser: address(this),
            unpauser: address(this),
            variableManager: address(this),
            adaptorManager: address(this)
        });
        vm.expectRevert(ZeroAddress.selector);
        bridge.initialize(
            roles,
            address(0),
            address(1),
            CHILD_BRIDGE_ADAPTOR_STRING,
            address(1),
            address(1),
            address(1),
            CHILD_CHAIN_NAME,
            UNLIMITED_IMX_DEPOSITS
        );
    }

    function test_RevertIf_InitializeWithAZeroAddressChildBridge() public {
        RootERC20Bridge bridge = new RootERC20Bridge();
        IRootERC20Bridge.InitializationRoles memory roles = IRootERC20Bridge.InitializationRoles({
            defaultAdmin: address(this),
            pauser: address(this),
            unpauser: address(this),
            variableManager: address(this),
            adaptorManager: address(this)
        });
        vm.expectRevert(ZeroAddress.selector);
        bridge.initialize(
            roles,
            address(1),
            address(0),
            CHILD_BRIDGE_ADAPTOR_STRING,
            address(1),
            address(1),
            address(1),
            CHILD_CHAIN_NAME,
            UNLIMITED_IMX_DEPOSITS
        );
    }

    function test_RevertIf_InitializeWithEmptyChildAdapter() public {
        RootERC20Bridge bridge = new RootERC20Bridge();
        IRootERC20Bridge.InitializationRoles memory roles = IRootERC20Bridge.InitializationRoles({
            defaultAdmin: address(this),
            pauser: address(this),
            unpauser: address(this),
            variableManager: address(this),
            adaptorManager: address(this)
        });
        vm.expectRevert(InvalidChildERC20BridgeAdaptor.selector);
        bridge.initialize(
            roles,
            address(1),
            address(1),
            "",
            address(1),
            address(1),
            address(1),
            CHILD_CHAIN_NAME,
            UNLIMITED_IMX_DEPOSITS
        );
    }

    function test_RevertIf_InitializeWithAZeroAddressTokenTemplate() public {
        RootERC20Bridge bridge = new RootERC20Bridge();
        IRootERC20Bridge.InitializationRoles memory roles = IRootERC20Bridge.InitializationRoles({
            defaultAdmin: address(this),
            pauser: address(this),
            unpauser: address(this),
            variableManager: address(this),
            adaptorManager: address(this)
        });
        vm.expectRevert(ZeroAddress.selector);
        bridge.initialize(
            roles,
            address(1),
            address(1),
            CHILD_BRIDGE_ADAPTOR_STRING,
            address(0),
            address(1),
            address(1),
            CHILD_CHAIN_NAME,
            UNLIMITED_IMX_DEPOSITS
        );
    }

    function test_RevertIf_InitializeWithAZeroAddressIMXToken() public {
        RootERC20Bridge bridge = new RootERC20Bridge();
        IRootERC20Bridge.InitializationRoles memory roles = IRootERC20Bridge.InitializationRoles({
            defaultAdmin: address(this),
            pauser: address(this),
            unpauser: address(this),
            variableManager: address(this),
            adaptorManager: address(this)
        });
        vm.expectRevert(ZeroAddress.selector);
        bridge.initialize(
            roles,
            address(1),
            address(1),
            CHILD_BRIDGE_ADAPTOR_STRING,
            address(1),
            address(0),
            address(1),
            CHILD_CHAIN_NAME,
            UNLIMITED_IMX_DEPOSITS
        );
    }

    function test_RevertIf_InitializeWithAZeroAddressWETHToken() public {
        IRootERC20Bridge.InitializationRoles memory roles = IRootERC20Bridge.InitializationRoles({
            defaultAdmin: address(this),
            pauser: address(this),
            unpauser: address(this),
            variableManager: address(this),
            adaptorManager: address(this)
        });
        RootERC20Bridge bridge = new RootERC20Bridge();
        vm.expectRevert(ZeroAddress.selector);
        bridge.initialize(
            roles,
            address(1),
            address(1),
            CHILD_BRIDGE_ADAPTOR_STRING,
            address(1),
            address(1),
            address(0),
            CHILD_CHAIN_NAME,
            UNLIMITED_IMX_DEPOSITS
        );
    }

    function test_RevertIf_InitializeWithAZeroAddressAll() public {
        IRootERC20Bridge.InitializationRoles memory roles = IRootERC20Bridge.InitializationRoles({
            defaultAdmin: address(0),
            pauser: address(0),
            unpauser: address(0),
            variableManager: address(0),
            adaptorManager: address(0)
        });
        RootERC20Bridge bridge = new RootERC20Bridge();
        vm.expectRevert(ZeroAddress.selector);
        bridge.initialize(
            roles,
            address(0),
            address(0),
            "",
            address(0),
            address(0),
            address(0),
            CHILD_CHAIN_NAME,
            UNLIMITED_IMX_DEPOSITS
        );
    }

    function test_RevertIf_InitializeWithEmptyChildName() public {
        RootERC20Bridge bridge = new RootERC20Bridge();
        IRootERC20Bridge.InitializationRoles memory roles = IRootERC20Bridge.InitializationRoles({
            defaultAdmin: address(this),
            pauser: address(this),
            unpauser: address(this),
            variableManager: address(this),
            adaptorManager: address(this)
        });
        vm.expectRevert(InvalidChildChain.selector);
        bridge.initialize(
            roles,
            address(1),
            address(1),
            CHILD_BRIDGE_ADAPTOR_STRING,
            address(1),
            address(1),
            address(1),
            "",
            UNLIMITED_IMX_DEPOSITS
        );
    }

    /**
     * UPDATE IMX CUMULATIVE DEPOSIT LIMIT
     */
    function test_RevertsIf_IMXDepositLimitTooLow() public {
        uint256 imxCumulativeDepositLimit = 700;
        uint256 depositAmount = imxCumulativeDepositLimit + 1;

        rootBridge.updateImxCumulativeDepositLimit(imxCumulativeDepositLimit);

        setupDeposit(IMX_TOKEN, rootBridge, mapTokenFee, depositFee, depositAmount, false);

        IERC20Metadata(IMX_TOKEN).approve(address(rootBridge), type(uint256).max);

        rootBridge.updateImxCumulativeDepositLimit(depositAmount);

        rootBridge.deposit{value: depositFee}(IERC20Metadata(IMX_TOKEN), depositAmount);

        vm.expectRevert(ImxDepositLimitTooLow.selector);
        rootBridge.updateImxCumulativeDepositLimit(imxCumulativeDepositLimit);
    }

    /**
     * MAP TOKEN
     */

    function test_RevertsIf_MapTokenCalledWithZeroFee() public {
        vm.expectRevert(NoGas.selector);
        rootBridge.mapToken(token);
    }

    function test_mapToken_EmitsTokenMappedEvent() public {
        address childToken =
            Clones.predictDeterministicAddress(address(token), keccak256(abi.encodePacked(token)), CHILD_BRIDGE);

        vm.expectEmit(true, true, false, false, address(rootBridge));
        emit L1TokenMapped(address(token), childToken);

        rootBridge.mapToken{value: mapTokenFee}(token);
    }

    function test_mapToken_CallsAdaptor() public {
        bytes memory payload =
            abi.encode(rootBridge.MAP_TOKEN_SIG(), token, token.name(), token.symbol(), token.decimals());

        vm.expectCall(
            address(mockAxelarAdaptor),
            mapTokenFee,
            abi.encodeWithSelector(mockAxelarAdaptor.sendMessage.selector, payload, address(this))
        );

        rootBridge.mapToken{value: mapTokenFee}(token);
    }

    function test_mapToken_SetsTokenMapping() public {
        address childToken =
            Clones.predictDeterministicAddress(address(token), keccak256(abi.encodePacked(token)), CHILD_BRIDGE);

        rootBridge.mapToken{value: mapTokenFee}(token);

        assertEq(rootBridge.rootTokenToChildToken(address(token)), childToken, "rootTokenToChildToken mapping not set");
    }

    function testFuzz_mapToken_UpdatesEthBalance(uint256 _mapTokenFee) public {
        vm.assume(_mapTokenFee < address(this).balance);
        vm.assume(_mapTokenFee > 0);
        uint256 thisPreBal = address(this).balance;
        uint256 rootBridgePreBal = address(rootBridge).balance;
        uint256 adaptorPreBal = address(mockAxelarAdaptor).balance;

        rootBridge.mapToken{value: _mapTokenFee}(token);

        /*
         * Because this is a unit test, the adaptor is mocked. This adaptor would typically
         * pay the ETH to the gas service, but in this mocked case it will keep the ETH.
         */

        // User pays
        assertEq(address(this).balance, thisPreBal - _mapTokenFee, "ETH balance not decreased");
        assertEq(address(mockAxelarAdaptor).balance, adaptorPreBal + _mapTokenFee, "ETH not paid to adaptor");
        assertEq(address(rootBridge).balance, rootBridgePreBal, "ETH balance not increased");
    }

    function test_RevertIf_mapTokenCalledWithZeroAddress() public {
        vm.expectRevert(ZeroAddress.selector);
        rootBridge.mapToken{value: 300}(IERC20Metadata(address(0)));
    }

    function test_RevertIf_mapTokenCalledTwice() public {
        rootBridge.mapToken{value: 300}(token);
        vm.expectRevert(AlreadyMapped.selector);
        rootBridge.mapToken{value: 300}(token);
    }

    function test_RevertIf_mapTokenCalledWithIMXAddress() public {
        vm.expectRevert(CantMapIMX.selector);
        rootBridge.mapToken{value: 300}(IERC20Metadata(IMX_TOKEN));
    }

    function test_RevertIf_mapTokenCalledWithETHAddress() public {
        vm.expectRevert(CantMapETH.selector);
        rootBridge.mapToken{value: 300}(IERC20Metadata(NATIVE_ETH));
    }

    function test_updateRootBridgeAdaptor_UpdatesRootBridgeAdaptor() public {
        address newAdaptorAddress = address(0x11111);

        assertEq(address(rootBridge.rootBridgeAdaptor()), address(mockAxelarAdaptor), "bridgeAdaptor not set");
        rootBridge.updateRootBridgeAdaptor(newAdaptorAddress);
        assertEq(address(rootBridge.rootBridgeAdaptor()), newAdaptorAddress, "bridgeAdaptor not updated");
    }

    function test_updateRootBridgeAdaptor_EmitsNewRootBridgeAdaptorEvent() public {
        address newAdaptorAddress = address(0x11111);

        vm.expectEmit();
        emit NewRootBridgeAdaptor(address(rootBridge.rootBridgeAdaptor()), newAdaptorAddress);

        rootBridge.updateRootBridgeAdaptor(newAdaptorAddress);
    }

    function test_RevertIf_updateRootBridgeAdaptorCalledByNonOwner() public {
<<<<<<< HEAD
        vm.prank(address(0xf00f00));
        vm.expectRevert(NotVariableManager.selector);
=======
        address caller = address(0xf00f00);
        bytes32 role = rootBridge.ADAPTOR_MANAGER_ROLE();
        vm.prank(caller);
        vm.expectRevert(
            abi.encodePacked(
                "AccessControl: account ",
                StringsUpgradeable.toHexString(caller),
                " is missing role ",
                StringsUpgradeable.toHexString(uint256(role), 32)
            )
        );
>>>>>>> 6b202495
        rootBridge.updateRootBridgeAdaptor(address(0x11111));
    }

    function test_RevertIf_updateRootBridgeAdaptorCalledWithZeroAddress() public {
        vm.expectRevert(ZeroAddress.selector);
        rootBridge.updateRootBridgeAdaptor(address(0));
    }

    /**
     * DEPOSIT ETH
     */

    function test_depositETHCallsSendMessage() public {
        uint256 amount = 1000;
        (, bytes memory predictedPayload) = setupDeposit(NATIVE_ETH, rootBridge, mapTokenFee, depositFee, amount, false);

        vm.expectCall(
            address(mockAxelarAdaptor),
            depositFee,
            abi.encodeWithSelector(mockAxelarAdaptor.sendMessage.selector, predictedPayload, address(this))
        );

        rootBridge.depositETH{value: amount + depositFee}(amount);
    }

    function test_depositETHEmitsNativeEthDepositEvent() public {
        uint256 amount = 1000;
        setupDeposit(NATIVE_ETH, rootBridge, mapTokenFee, depositFee, amount, false);

        vm.expectEmit();
        emit NativeEthDeposit(NATIVE_ETH, rootBridge.childETHToken(), address(this), address(this), amount);
        rootBridge.depositETH{value: amount + depositFee}(amount);
    }

    function test_RevertIf_depositETHInsufficientValue() public {
        uint256 amount = 1000;
        setupDeposit(NATIVE_ETH, rootBridge, mapTokenFee, depositFee, amount, false);

        vm.expectRevert(InsufficientValue.selector);
        rootBridge.depositETH{value: (amount / 2) + depositFee}(amount);
    }

    /**
     * DEPOSIT TO ETH
     */

    function test_depositToETHCallsSendMessage() public {
        uint256 amount = 1000;
        address receiver = address(12345);
        (, bytes memory predictedPayload) =
            setupDepositTo(NATIVE_ETH, rootBridge, mapTokenFee, depositFee, amount, receiver, false);
        vm.expectCall(
            address(mockAxelarAdaptor),
            depositFee,
            abi.encodeWithSelector(mockAxelarAdaptor.sendMessage.selector, predictedPayload, address(this))
        );

        rootBridge.depositToETH{value: amount + depositFee}(receiver, amount);
    }

    function test_depositToETHEmitsNativeEthDepositEvent() public {
        uint256 amount = 1000;
        address receiver = address(12345);
        setupDepositTo(NATIVE_ETH, rootBridge, mapTokenFee, depositFee, amount, receiver, false);

        vm.expectEmit();
        emit NativeEthDeposit(NATIVE_ETH, rootBridge.childETHToken(), address(this), receiver, amount);
        rootBridge.depositToETH{value: amount + depositFee}(receiver, amount);
    }

    function test_RevertIf_depositToETHInsufficientValue() public {
        uint256 amount = 1000;
        address receiver = address(12345);
        setupDepositTo(NATIVE_ETH, rootBridge, mapTokenFee, depositFee, amount, receiver, false);

        vm.expectRevert(InsufficientValue.selector);
        rootBridge.depositToETH{value: (amount / 2) + depositFee}(receiver, amount);
    }

    /**
     * ZERO AMOUNT
     */

    function test_RevertIf_depositETHAmountIsZero() public {
        uint256 amount = 0;
        setupDeposit(NATIVE_ETH, rootBridge, mapTokenFee, depositFee, amount, false);

        vm.expectRevert(ZeroAmount.selector);
        rootBridge.depositETH{value: amount + depositFee}(amount);
    }

    function test_RevertIf_depositToETHAmountIsZero() public {
        uint256 amount = 0;
        address receiver = address(12345);

        setupDeposit(NATIVE_ETH, rootBridge, mapTokenFee, depositFee, amount, false);

        vm.expectRevert(ZeroAmount.selector);
        rootBridge.depositToETH{value: amount + depositFee}(receiver, amount);
    }

    function test_RevertIf_depositAmountIsZero() public {
        uint256 amount = 0;
        setupDeposit(NATIVE_ETH, rootBridge, mapTokenFee, depositFee, amount, false);

        vm.expectRevert(ZeroAmount.selector);
        rootBridge.deposit{value: depositFee}(token, amount);
    }

    function test_RevertIf_depositToAmountIsZero() public {
        uint256 amount = 0;
        address receiver = address(12345);
        setupDeposit(NATIVE_ETH, rootBridge, mapTokenFee, depositFee, amount, false);

        vm.expectRevert(ZeroAmount.selector);
        rootBridge.depositTo{value: depositFee}(token, receiver, amount);
    }

    /**
     * DEPOSIT WETH
     */

    function test_depositWETHCallsSendMessage() public {
        uint256 amount = 100;
        (, bytes memory predictedPayload) =
            setupDeposit(WRAPPED_ETH, rootBridge, mapTokenFee, depositFee, amount, false);

        vm.expectCall(
            address(mockAxelarAdaptor),
            abi.encodeWithSelector(mockAxelarAdaptor.sendMessage.selector, predictedPayload, address(this))
        );

        rootBridge.deposit{value: depositFee}(IERC20Metadata(WRAPPED_ETH), amount);
    }

    function test_depositWETHEmitsNativeDepositEvent() public {
        uint256 amount = 100;
        setupDeposit(WRAPPED_ETH, rootBridge, mapTokenFee, depositFee, amount, false);

        vm.expectEmit();
        emit WETHDeposit(WRAPPED_ETH, rootBridge.childETHToken(), address(this), address(this), amount);
        rootBridge.deposit{value: depositFee}(IERC20Metadata(WRAPPED_ETH), amount);
    }

    function test_depositToWETHEmitsWETHDepositEvent() public {
        uint256 amount = 1000;
        address receiver = address(12345);
        setupDepositTo(WRAPPED_ETH, rootBridge, mapTokenFee, depositFee, amount, receiver, false);

        vm.expectEmit();
        emit WETHDeposit(WRAPPED_ETH, rootBridge.childETHToken(), address(this), receiver, amount);
        rootBridge.depositTo{value: depositFee}(IERC20Metadata(WRAPPED_ETH), receiver, amount);
    }

    function test_depositWETHTransfersTokens() public {
        uint256 amount = 100;

        setupDeposit(WRAPPED_ETH, rootBridge, mapTokenFee, depositFee, amount, false);

        uint256 thisPreBal = IERC20Metadata(WRAPPED_ETH).balanceOf(address(this));
        uint256 bridgePreBal = address(rootBridge).balance;

        rootBridge.deposit{value: depositFee}(IERC20Metadata(WRAPPED_ETH), amount);

        // Check that tokens are transferred
        assertEq(
            thisPreBal - amount,
            IERC20Metadata(WRAPPED_ETH).balanceOf(address(this)),
            "Tokens not transferred from user"
        );
        assertEq(bridgePreBal + amount, address(rootBridge).balance, "ETH not transferred to Bridge");
    }

    function test_depositToWETHTransfersTokens() public {
        uint256 amount = 100;
        address receiver = address(12345);

        setupDepositTo(WRAPPED_ETH, rootBridge, mapTokenFee, depositFee, amount, receiver, false);

        uint256 thisPreBal = IERC20Metadata(WRAPPED_ETH).balanceOf(address(this));
        uint256 bridgePreBal = address(rootBridge).balance;

        rootBridge.depositTo{value: depositFee}(IERC20Metadata(WRAPPED_ETH), receiver, amount);

        // Check that tokens are transferred
        assertEq(
            thisPreBal - amount,
            IERC20Metadata(WRAPPED_ETH).balanceOf(address(this)),
            "Tokens not transferred from user"
        );
        assertEq(bridgePreBal + amount, address(rootBridge).balance, "ETH not transferred to Bridge");
    }

    /**
     * DEPOSIT TOKEN
     */

    function test_RevertsIf_DepositTokenWithZeroFee() public {
        uint256 amount = 100;
        vm.expectRevert(NoGas.selector);
        rootBridge.deposit(IERC20Metadata(IMX_TOKEN), amount);
    }

    function test_RevertsIf_IMXDepositLimitExceeded() public {
        uint256 imxCumulativeDepositLimit = 700;

        uint256 amount = 300;
        setupDeposit(IMX_TOKEN, rootBridge, mapTokenFee, depositFee, amount, false);

        IERC20Metadata(IMX_TOKEN).approve(address(rootBridge), type(uint256).max);

        rootBridge.updateImxCumulativeDepositLimit(imxCumulativeDepositLimit);

        // Valid
        rootBridge.deposit{value: depositFee}(IERC20Metadata(IMX_TOKEN), amount);

        setupDeposit(IMX_TOKEN, rootBridge, mapTokenFee, depositFee, amount, false);
        // Valid
        rootBridge.deposit{value: depositFee}(IERC20Metadata(IMX_TOKEN), amount);

        setupDeposit(IMX_TOKEN, rootBridge, mapTokenFee, depositFee, amount, false);
        // Invalid
        vm.expectRevert(ImxDepositLimitExceeded.selector);
        rootBridge.deposit{value: depositFee}(IERC20Metadata(IMX_TOKEN), amount);
    }

    function test_deposit_whenSettingImxDepositLimitToUnlimited() public {
        uint256 imxCumulativeDepositLimit = 700;

        uint256 amount = 300;
        setupDeposit(IMX_TOKEN, rootBridge, mapTokenFee, depositFee, amount, false);

        IERC20Metadata(IMX_TOKEN).approve(address(rootBridge), type(uint256).max);

        rootBridge.updateImxCumulativeDepositLimit(imxCumulativeDepositLimit);

        // Valid
        rootBridge.deposit{value: depositFee}(IERC20Metadata(IMX_TOKEN), amount);

        setupDeposit(IMX_TOKEN, rootBridge, mapTokenFee, depositFee, amount, false);
        // Valid
        rootBridge.deposit{value: depositFee}(IERC20Metadata(IMX_TOKEN), amount);

        setupDeposit(IMX_TOKEN, rootBridge, mapTokenFee, depositFee, amount, false);
        // Invalid
        vm.expectRevert(ImxDepositLimitExceeded.selector);
        rootBridge.deposit{value: depositFee}(IERC20Metadata(IMX_TOKEN), amount);

        rootBridge.updateImxCumulativeDepositLimit(UNLIMITED_IMX_DEPOSITS);

        uint256 bigDepositAmount = 999999999999 ether;
        setupDeposit(IMX_TOKEN, rootBridge, mapTokenFee, depositFee, bigDepositAmount, false);

        uint256 thisPreBal = IERC20Metadata(IMX_TOKEN).balanceOf(address(this));
        uint256 bridgePreBal = IERC20Metadata(IMX_TOKEN).balanceOf(address(rootBridge));

        rootBridge.deposit{value: depositFee}(IERC20Metadata(IMX_TOKEN), bigDepositAmount);

        // Check that tokens are transferred
        assertEq(
            thisPreBal - bigDepositAmount,
            IERC20Metadata(IMX_TOKEN).balanceOf(address(this)),
            "Tokens not transferred from user"
        );
        assertEq(
            bridgePreBal + bigDepositAmount,
            IERC20Metadata(IMX_TOKEN).balanceOf(address(rootBridge)),
            "Tokens not transferred to bridge"
        );
    }

    function test_depositCallsSendMessage() public {
        uint256 amount = 100;
        (, bytes memory predictedPayload) =
            setupDeposit(address(token), rootBridge, mapTokenFee, depositFee, amount, true);

        vm.expectCall(
            address(mockAxelarAdaptor),
            depositFee,
            abi.encodeWithSelector(mockAxelarAdaptor.sendMessage.selector, predictedPayload, address(this))
        );

        rootBridge.deposit{value: depositFee}(token, amount);
    }

    function test_depositEmitsChildChainERC20DepositEvent() public {
        uint256 amount = 100;
        (address childToken,) = setupDeposit(address(token), rootBridge, mapTokenFee, depositFee, amount, true);

        vm.expectEmit();
        emit ChildChainERC20Deposit(address(token), childToken, address(this), address(this), amount);
        rootBridge.deposit{value: depositFee}(token, amount);
    }

    function test_depositIMXEmitsIMXDepositEvent() public {
        uint256 amount = 100;

        setupDeposit(IMX_TOKEN, rootBridge, mapTokenFee, depositFee, amount, false);

        vm.expectEmit();
        emit IMXDeposit(IMX_TOKEN, address(this), address(this), amount);
        rootBridge.deposit{value: depositFee}(IERC20Metadata(IMX_TOKEN), amount);
    }

    function test_depositTransfersTokens() public {
        uint256 amount = 100;

        setupDeposit(address(token), rootBridge, mapTokenFee, depositFee, amount, true);

        uint256 thisPreBal = token.balanceOf(address(this));
        uint256 bridgePreBal = token.balanceOf(address(rootBridge));

        rootBridge.deposit{value: depositFee}(token, amount);

        // Check that tokens are transferred
        assertEq(thisPreBal - amount, token.balanceOf(address(this)), "Tokens not transferred from user");
        assertEq(bridgePreBal + amount, token.balanceOf(address(rootBridge)), "Tokens not transferred to bridge");
    }

    function test_depositTransfersNativeAsset() public {
        uint256 amount = 100;
        setupDeposit(address(token), rootBridge, mapTokenFee, depositFee, amount, true);

        uint256 thisNativePreBal = address(this).balance;
        uint256 adaptorNativePreBal = address(mockAxelarAdaptor).balance;

        rootBridge.deposit{value: depositFee}(token, amount);

        // Check that native asset transferred to adaptor
        // In this case, because the adaptor is mocked, gas payment goes to the adaptor.
        assertEq(thisNativePreBal - depositFee, address(this).balance, "ETH not paid from user");
        assertEq(adaptorNativePreBal + depositFee, address(mockAxelarAdaptor).balance, "ETH not paid to adaptor");
    }

    function test_RevertIf_depositCalledWithZeroAddress() public {
        uint256 amount = 100;
        setupDeposit(address(token), rootBridge, mapTokenFee, depositFee, amount, true);

        // Will fail when it tries to call balanceOf
        vm.expectRevert();
        rootBridge.deposit{value: depositFee}(IERC20Metadata(address(0)), amount);
    }

    function test_RevertIf_depositCalledWithUnmappedToken() public {
        uint256 amount = 100;
        setupDeposit(address(token), rootBridge, mapTokenFee, depositFee, amount, true);

        ERC20PresetMinterPauser newToken = new ERC20PresetMinterPauser("Test", "TST");

        vm.expectRevert(NotMapped.selector);
        rootBridge.deposit{value: depositFee}(newToken, amount);
    }

    // We want to ensure that messages don't get sent when they are not supposed to
    function test_RevertIf_depositCalledWhenTokenApprovalNotProvided() public {
        uint256 amount = 100;
        setupDeposit(address(token), rootBridge, mapTokenFee, depositFee, amount, true);

        vm.expectRevert();
        rootBridge.deposit{value: depositFee}(token, amount * 2);
    }

    /**
     * DEPOSITTO
     */

    function test_depositToCallsSendMessage() public {
        uint256 amount = 100;
        address receiver = address(12345);

        (, bytes memory predictedPayload) =
            setupDepositTo(address(token), rootBridge, mapTokenFee, depositFee, amount, receiver, true);

        vm.expectCall(
            address(mockAxelarAdaptor),
            depositFee,
            abi.encodeWithSelector(mockAxelarAdaptor.sendMessage.selector, predictedPayload, address(this))
        );

        rootBridge.depositTo{value: depositFee}(token, receiver, amount);
    }

    function test_depositToEmitsChildChainERC20DepositEvent() public {
        uint256 amount = 100;
        address receiver = address(12345);

        (address childToken,) =
            setupDepositTo(address(token), rootBridge, mapTokenFee, depositFee, amount, receiver, true);

        vm.expectEmit();
        emit ChildChainERC20Deposit(address(token), childToken, address(this), receiver, amount);
        rootBridge.depositTo{value: depositFee}(token, receiver, amount);
    }

    function test_depositToIMXEmitsIMXDepositEvent() public {
        uint256 amount = 100;

        address receiver = address(12345);

        setupDepositTo(IMX_TOKEN, rootBridge, mapTokenFee, depositFee, amount, receiver, false);

        vm.expectEmit();
        emit IMXDeposit(IMX_TOKEN, address(this), receiver, amount);
        rootBridge.depositTo{value: depositFee}(IERC20Metadata(IMX_TOKEN), receiver, amount);
    }

    function test_depositToTransfersTokens() public {
        uint256 amount = 100;
        address receiver = address(12345);

        setupDepositTo(address(token), rootBridge, mapTokenFee, depositFee, amount, receiver, true);

        uint256 thisPreBal = token.balanceOf(address(this));
        uint256 bridgePreBal = token.balanceOf(address(rootBridge));

        rootBridge.depositTo{value: depositFee}(token, receiver, amount);

        // Check that tokens are transferred
        assertEq(thisPreBal - amount, token.balanceOf(address(this)), "Tokens not transferred from user");
        assertEq(bridgePreBal + amount, token.balanceOf(address(rootBridge)), "Tokens not transferred to bridge");
    }

    function test_depositToTransfersNativeAsset() public {
        uint256 amount = 100;
        address receiver = address(12345);

        setupDepositTo(address(token), rootBridge, mapTokenFee, depositFee, amount, receiver, true);

        uint256 thisNativePreBal = address(this).balance;
        uint256 adaptorNativePreBal = address(mockAxelarAdaptor).balance;

        rootBridge.depositTo{value: depositFee}(token, receiver, amount);

        // Check that native asset transferred to adaptor
        // In this case, because the adaptor is mocked, gas payment goes to the adaptor.
        assertEq(thisNativePreBal - depositFee, address(this).balance, "ETH not paid from user");
        assertEq(adaptorNativePreBal + depositFee, address(mockAxelarAdaptor).balance, "ETH not paid to adaptor");
    }

    // We want to ensure that messages don't get sent when they are not supposed to
    function test_RevertIf_depositToCalledWhenTokenApprovalNotProvided() public {
        uint256 amount = 100;
        address receiver = address(12345);
        setupDepositTo(address(token), rootBridge, mapTokenFee, depositFee, amount, receiver, true);

        vm.expectRevert();
        rootBridge.depositTo{value: depositFee}(token, receiver, amount * 2);
    }

    function test_RevertIf_depositToCalledWithZeroAddress() public {
        uint256 amount = 100;
        address receiver = address(12345);

        setupDepositTo(address(token), rootBridge, mapTokenFee, depositFee, amount, receiver, true);

        // Will fail when it tries to call balanceOf
        vm.expectRevert();
        rootBridge.depositTo{value: depositFee}(IERC20Metadata(address(0)), receiver, amount);
    }

    function test_RevertIf_depositToCalledWithUnmappedToken() public {
        uint256 amount = 100;
        address receiver = address(12345);

        setupDepositTo(address(token), rootBridge, mapTokenFee, depositFee, amount, receiver, true);

        ERC20PresetMinterPauser newToken = new ERC20PresetMinterPauser("Test", "TST");

        vm.expectRevert(NotMapped.selector);
        rootBridge.depositTo{value: depositFee}(newToken, receiver, amount);
    }
}<|MERGE_RESOLUTION|>--- conflicted
+++ resolved
@@ -552,10 +552,6 @@
     }
 
     function test_RevertIf_updateRootBridgeAdaptorCalledByNonOwner() public {
-<<<<<<< HEAD
-        vm.prank(address(0xf00f00));
-        vm.expectRevert(NotVariableManager.selector);
-=======
         address caller = address(0xf00f00);
         bytes32 role = rootBridge.ADAPTOR_MANAGER_ROLE();
         vm.prank(caller);
@@ -567,7 +563,6 @@
                 StringsUpgradeable.toHexString(uint256(role), 32)
             )
         );
->>>>>>> 6b202495
         rootBridge.updateRootBridgeAdaptor(address(0x11111));
     }
 
