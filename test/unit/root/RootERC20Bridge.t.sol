// SPDX-License-Identifier: Apache 2.0
pragma solidity ^0.8.21;

import {Test, console2} from "forge-std/Test.sol";
import {ERC20PresetMinterPauser} from "@openzeppelin/contracts/token/ERC20/presets/ERC20PresetMinterPauser.sol";
import {Clones} from "@openzeppelin/contracts/proxy/Clones.sol";
import {Strings} from "@openzeppelin/contracts/utils/Strings.sol";
import {
    RootERC20Bridge,
    IRootERC20BridgeEvents,
    IERC20Metadata,
    IRootERC20BridgeErrors
} from "../../../src/root/RootERC20Bridge.sol";
import {MockAxelarGateway} from "../../../src/test/root/MockAxelarGateway.sol";
import {MockAxelarGasService} from "../../../src/test/root/MockAxelarGasService.sol";
import {MockAdaptor} from "../../../src/test/root/MockAdaptor.sol";
import {Utils} from "../../utils.t.sol";
import {WETH} from "../../../src/test/root/WETH.sol";

contract RootERC20BridgeUnitTest is Test, IRootERC20BridgeEvents, IRootERC20BridgeErrors, Utils {
    address constant CHILD_BRIDGE = address(3);
    address constant CHILD_BRIDGE_ADAPTOR = address(4);
    string CHILD_BRIDGE_ADAPTOR_STRING = Strings.toHexString(CHILD_BRIDGE_ADAPTOR);
    string constant CHILD_CHAIN_NAME = "test";
    address constant IMX_TOKEN = address(0xccc);
    address constant NATIVE_ETH = address(0xeee);
    address constant WRAPPED_ETH = address(0xddd);
    uint256 constant mapTokenFee = 300;
    uint256 constant depositFee = 200;
    uint256 constant UNLIMITED_IMX_DEPOSITS = 0;

    ERC20PresetMinterPauser public token;
    RootERC20Bridge public rootBridge;
    MockAdaptor public mockAxelarAdaptor;
    MockAxelarGateway public mockAxelarGateway;
    MockAxelarGasService public axelarGasService;

    function setUp() public {
        token = new ERC20PresetMinterPauser("Test", "TST");
        deployCodeTo("ERC20PresetMinterPauser.sol", abi.encode("ImmutableX", "IMX"), IMX_TOKEN);

        deployCodeTo("WETH.sol", abi.encode("Wrapped ETH", "WETH"), WRAPPED_ETH);

        rootBridge = new RootERC20Bridge();
        mockAxelarGateway = new MockAxelarGateway();
        axelarGasService = new MockAxelarGasService();

        mockAxelarAdaptor = new MockAdaptor();

        // The specific ERC20 token template does not matter for these unit tests
        rootBridge.initialize(
            address(mockAxelarAdaptor),
            CHILD_BRIDGE,
            CHILD_BRIDGE_ADAPTOR_STRING,
            address(token),
            IMX_TOKEN,
            WRAPPED_ETH,
<<<<<<< HEAD
            CHILD_CHAIN_NAME
=======
            UNLIMITED_IMX_DEPOSITS
>>>>>>> 73b9139a
        );
    }

    /**
     * INITIALIZE
     */

    function test_InitializeBridge() public {
        assertEq(address(rootBridge.rootBridgeAdaptor()), address(mockAxelarAdaptor), "bridgeAdaptor not set");
        assertEq(rootBridge.childERC20Bridge(), CHILD_BRIDGE, "childERC20Bridge not set");
        assertEq(rootBridge.childTokenTemplate(), address(token), "childTokenTemplate not set");
        assert(Strings.equal(rootBridge.childChain(), CHILD_CHAIN_NAME));
        assert(Strings.equal(CHILD_BRIDGE_ADAPTOR_STRING, rootBridge.childBridgeAdaptor()));
        assertEq(address(token), rootBridge.childTokenTemplate(), "childTokenTemplate not set");
        assertEq(rootBridge.rootIMXToken(), IMX_TOKEN, "rootIMXToken not set");
        assertEq(rootBridge.rootWETHToken(), WRAPPED_ETH, "rootWETHToken not set");
    }

    function test_RevertIfInitializeTwice() public {
        vm.expectRevert("Initializable: contract is already initialized");
        rootBridge.initialize(
            address(mockAxelarAdaptor),
            CHILD_BRIDGE,
            CHILD_BRIDGE_ADAPTOR_STRING,
            address(token),
            IMX_TOKEN,
            WRAPPED_ETH,
<<<<<<< HEAD
            CHILD_CHAIN_NAME
=======
            UNLIMITED_IMX_DEPOSITS
>>>>>>> 73b9139a
        );
    }

    function test_RevertIf_InitializeWithAZeroAddressRootAdapter() public {
        RootERC20Bridge bridge = new RootERC20Bridge();
        vm.expectRevert(ZeroAddress.selector);
        bridge.initialize(
<<<<<<< HEAD
            address(0), address(1), CHILD_BRIDGE_ADAPTOR_STRING, address(1), address(1), address(1), CHILD_CHAIN_NAME
=======
            address(0),
            address(1),
            CHILD_BRIDGE_ADAPTOR_STRING,
            address(1),
            address(1),
            address(1),
            UNLIMITED_IMX_DEPOSITS
>>>>>>> 73b9139a
        );
    }

    function test_RevertIf_InitializeWithAZeroAddressChildBridge() public {
        RootERC20Bridge bridge = new RootERC20Bridge();
        vm.expectRevert(ZeroAddress.selector);
        bridge.initialize(
<<<<<<< HEAD
            address(1), address(0), CHILD_BRIDGE_ADAPTOR_STRING, address(1), address(1), address(1), CHILD_CHAIN_NAME
=======
            address(1),
            address(0),
            CHILD_BRIDGE_ADAPTOR_STRING,
            address(1),
            address(1),
            address(1),
            UNLIMITED_IMX_DEPOSITS
>>>>>>> 73b9139a
        );
    }

    function test_RevertIf_InitializeWithEmptyChildAdapter() public {
        RootERC20Bridge bridge = new RootERC20Bridge();
        vm.expectRevert(InvalidChildERC20BridgeAdaptor.selector);
<<<<<<< HEAD
        bridge.initialize(address(1), address(1), "", address(1), address(1), address(1), CHILD_CHAIN_NAME);
=======
        bridge.initialize(address(1), address(1), "", address(1), address(1), address(1), UNLIMITED_IMX_DEPOSITS);
>>>>>>> 73b9139a
    }

    function test_RevertIf_InitializeWithAZeroAddressTokenTemplate() public {
        RootERC20Bridge bridge = new RootERC20Bridge();
        vm.expectRevert(ZeroAddress.selector);
        bridge.initialize(
<<<<<<< HEAD
            address(1), address(1), CHILD_BRIDGE_ADAPTOR_STRING, address(0), address(1), address(1), CHILD_CHAIN_NAME
=======
            address(1),
            address(1),
            CHILD_BRIDGE_ADAPTOR_STRING,
            address(0),
            address(1),
            address(1),
            UNLIMITED_IMX_DEPOSITS
>>>>>>> 73b9139a
        );
    }

    function test_RevertIf_InitializeWithAZeroAddressIMXToken() public {
        RootERC20Bridge bridge = new RootERC20Bridge();
        vm.expectRevert(ZeroAddress.selector);
        bridge.initialize(
<<<<<<< HEAD
            address(1), address(1), CHILD_BRIDGE_ADAPTOR_STRING, address(1), address(0), address(1), CHILD_CHAIN_NAME
=======
            address(1),
            address(1),
            CHILD_BRIDGE_ADAPTOR_STRING,
            address(1),
            address(0),
            address(1),
            UNLIMITED_IMX_DEPOSITS
>>>>>>> 73b9139a
        );
    }

    function test_RevertIf_InitializeWithAZeroAddressWETHToken() public {
        RootERC20Bridge bridge = new RootERC20Bridge();
        vm.expectRevert(ZeroAddress.selector);
        bridge.initialize(
<<<<<<< HEAD
            address(1), address(1), CHILD_BRIDGE_ADAPTOR_STRING, address(1), address(1), address(0), CHILD_CHAIN_NAME
=======
            address(1),
            address(1),
            CHILD_BRIDGE_ADAPTOR_STRING,
            address(1),
            address(1),
            address(0),
            UNLIMITED_IMX_DEPOSITS
>>>>>>> 73b9139a
        );
    }

    function test_RevertIf_InitializeWithAZeroAddressAll() public {
        RootERC20Bridge bridge = new RootERC20Bridge();
        vm.expectRevert(ZeroAddress.selector);
<<<<<<< HEAD
        bridge.initialize(address(0), address(0), "", address(0), address(0), address(0), CHILD_CHAIN_NAME);
    }

    function test_RevertIf_InitializeWithEmptyChildName() public {
        RootERC20Bridge bridge = new RootERC20Bridge();
        vm.expectRevert(InvalidChildChain.selector);
        bridge.initialize(address(1), address(1), CHILD_BRIDGE_ADAPTOR_STRING, address(1), address(1), address(1), "");
=======
        bridge.initialize(address(0), address(0), "", address(0), address(0), address(0), UNLIMITED_IMX_DEPOSITS);
    }

    /**
     * UPDATE IMX CUMULATIVE DEPOSIT LIMIT
     */
    function test_RevertsIf_IMXDepositLimitTooLow() public {
        uint256 imxCumulativeDepositLimit = 700;
        uint256 depositAmount = imxCumulativeDepositLimit + 1;

        rootBridge.updateImxCumulativeDepositLimit(imxCumulativeDepositLimit);

        setupDeposit(IMX_TOKEN, rootBridge, mapTokenFee, depositFee, depositAmount, false);

        IERC20Metadata(IMX_TOKEN).approve(address(rootBridge), type(uint256).max);

        rootBridge.updateImxCumulativeDepositLimit(depositAmount);

        rootBridge.deposit{value: depositFee}(IERC20Metadata(IMX_TOKEN), depositAmount);

        vm.expectRevert(ImxDepositLimitTooLow.selector);
        rootBridge.updateImxCumulativeDepositLimit(imxCumulativeDepositLimit);
>>>>>>> 73b9139a
    }

    /**
     * MAP TOKEN
     */

    function test_mapToken_EmitsTokenMappedEvent() public {
        address childToken =
            Clones.predictDeterministicAddress(address(token), keccak256(abi.encodePacked(token)), CHILD_BRIDGE);

        vm.expectEmit(true, true, false, false, address(rootBridge));
        emit L1TokenMapped(address(token), childToken);

        rootBridge.mapToken{value: mapTokenFee}(token);
    }

    function test_mapToken_CallsAdaptor() public {
        bytes memory payload =
            abi.encode(rootBridge.MAP_TOKEN_SIG(), token, token.name(), token.symbol(), token.decimals());

        vm.expectCall(
            address(mockAxelarAdaptor),
            mapTokenFee,
            abi.encodeWithSelector(mockAxelarAdaptor.sendMessage.selector, payload, address(this))
        );

        rootBridge.mapToken{value: mapTokenFee}(token);
    }

    function test_mapToken_SetsTokenMapping() public {
        address childToken =
            Clones.predictDeterministicAddress(address(token), keccak256(abi.encodePacked(token)), CHILD_BRIDGE);

        rootBridge.mapToken{value: mapTokenFee}(token);

        assertEq(rootBridge.rootTokenToChildToken(address(token)), childToken, "rootTokenToChildToken mapping not set");
    }

    function testFuzz_mapToken_UpdatesEthBalance(uint256 _mapTokenFee) public {
        vm.assume(_mapTokenFee < address(this).balance);
        vm.assume(_mapTokenFee > 0);
        uint256 thisPreBal = address(this).balance;
        uint256 rootBridgePreBal = address(rootBridge).balance;
        uint256 adaptorPreBal = address(mockAxelarAdaptor).balance;

        rootBridge.mapToken{value: _mapTokenFee}(token);

        /*
         * Because this is a unit test, the adaptor is mocked. This adaptor would typically
         * pay the ETH to the gas service, but in this mocked case it will keep the ETH.
         */

        // User pays
        assertEq(address(this).balance, thisPreBal - _mapTokenFee, "ETH balance not decreased");
        assertEq(address(mockAxelarAdaptor).balance, adaptorPreBal + _mapTokenFee, "ETH not paid to adaptor");
        assertEq(address(rootBridge).balance, rootBridgePreBal, "ETH balance not increased");
    }

    function test_RevertIf_mapTokenCalledWithZeroAddress() public {
        vm.expectRevert(ZeroAddress.selector);
        rootBridge.mapToken{value: 300}(IERC20Metadata(address(0)));
    }

    function test_RevertIf_mapTokenCalledTwice() public {
        rootBridge.mapToken{value: 300}(token);
        vm.expectRevert(AlreadyMapped.selector);
        rootBridge.mapToken{value: 300}(token);
    }

    function test_RevertIf_mapTokenCalledWithIMXAddress() public {
        vm.expectRevert(CantMapIMX.selector);
        rootBridge.mapToken{value: 300}(IERC20Metadata(IMX_TOKEN));
    }

    function test_RevertIf_mapTokenCalledWithETHAddress() public {
        vm.expectRevert(CantMapETH.selector);
        rootBridge.mapToken{value: 300}(IERC20Metadata(NATIVE_ETH));
    }

    function test_updateRootBridgeAdaptor_UpdatesRootBridgeAdaptor() public {
        address newAdaptorAddress = address(0x11111);

        assertEq(address(rootBridge.rootBridgeAdaptor()), address(mockAxelarAdaptor), "bridgeAdaptor not set");
        rootBridge.updateRootBridgeAdaptor(newAdaptorAddress);
        assertEq(address(rootBridge.rootBridgeAdaptor()), newAdaptorAddress, "bridgeAdaptor not updated");
    }

    function test_updateRootBridgeAdaptor_EmitsNewRootBridgeAdaptorEvent() public {
        address newAdaptorAddress = address(0x11111);

        vm.expectEmit();
        emit NewRootBridgeAdaptor(address(rootBridge.rootBridgeAdaptor()), newAdaptorAddress);

        rootBridge.updateRootBridgeAdaptor(newAdaptorAddress);
    }

    function test_RevertIf_updateRootBridgeAdaptorCalledByNonOwner() public {
        vm.prank(address(0xf00f00));
        vm.expectRevert("Ownable: caller is not the owner");
        rootBridge.updateRootBridgeAdaptor(address(0x11111));
    }

    function test_RevertIf_updateRootBridgeAdaptorCalledWithZeroAddress() public {
        vm.expectRevert(ZeroAddress.selector);
        rootBridge.updateRootBridgeAdaptor(address(0));
    }

    /**
     * DEPOSIT ETH
     */

    function test_depositETHCallsSendMessage() public {
        uint256 amount = 1000;
        (, bytes memory predictedPayload) = setupDeposit(NATIVE_ETH, rootBridge, mapTokenFee, depositFee, amount, false);

        vm.expectCall(
            address(mockAxelarAdaptor),
            depositFee,
            abi.encodeWithSelector(mockAxelarAdaptor.sendMessage.selector, predictedPayload, address(this))
        );

        rootBridge.depositETH{value: amount + depositFee}(amount);
    }

    function test_depositETHEmitsNativeEthDepositEvent() public {
        uint256 amount = 1000;
        setupDeposit(NATIVE_ETH, rootBridge, mapTokenFee, depositFee, amount, false);

        vm.expectEmit();
        emit NativeEthDeposit(NATIVE_ETH, rootBridge.childETHToken(), address(this), address(this), amount);
        rootBridge.depositETH{value: amount + depositFee}(amount);
    }

    function test_RevertIf_depositETHInsufficientValue() public {
        uint256 amount = 1000;
        setupDeposit(NATIVE_ETH, rootBridge, mapTokenFee, depositFee, amount, false);

        vm.expectRevert(InsufficientValue.selector);
        rootBridge.depositETH{value: (amount / 2) + depositFee}(amount);
    }

    /**
     * DEPOSIT TO ETH
     */

    function test_depositToETHCallsSendMessage() public {
        uint256 amount = 1000;
        address receiver = address(12345);
        (, bytes memory predictedPayload) =
            setupDepositTo(NATIVE_ETH, rootBridge, mapTokenFee, depositFee, amount, receiver, false);
        vm.expectCall(
            address(mockAxelarAdaptor),
            depositFee,
            abi.encodeWithSelector(mockAxelarAdaptor.sendMessage.selector, predictedPayload, address(this))
        );

        rootBridge.depositToETH{value: amount + depositFee}(receiver, amount);
    }

    function test_depositToETHEmitsNativeEthDepositEvent() public {
        uint256 amount = 1000;
        address receiver = address(12345);
        setupDepositTo(NATIVE_ETH, rootBridge, mapTokenFee, depositFee, amount, receiver, false);

        vm.expectEmit();
        emit NativeEthDeposit(NATIVE_ETH, rootBridge.childETHToken(), address(this), receiver, amount);
        rootBridge.depositToETH{value: amount + depositFee}(receiver, amount);
    }

    function test_RevertIf_depositToETHInsufficientValue() public {
        uint256 amount = 1000;
        address receiver = address(12345);
        setupDepositTo(NATIVE_ETH, rootBridge, mapTokenFee, depositFee, amount, receiver, false);

        vm.expectRevert(InsufficientValue.selector);
        rootBridge.depositToETH{value: (amount / 2) + depositFee}(receiver, amount);
    }

    /**
     * ZERO AMOUNT
     */

    function test_RevertIf_depositETHAmountIsZero() public {
        uint256 amount = 0;
        setupDeposit(NATIVE_ETH, rootBridge, mapTokenFee, depositFee, amount, false);

        vm.expectRevert(ZeroAmount.selector);
        rootBridge.depositETH{value: amount + depositFee}(amount);
    }

    function test_RevertIf_depositToETHAmountIsZero() public {
        uint256 amount = 0;
        address receiver = address(12345);

        setupDeposit(NATIVE_ETH, rootBridge, mapTokenFee, depositFee, amount, false);

        vm.expectRevert(ZeroAmount.selector);
        rootBridge.depositToETH{value: amount + depositFee}(receiver, amount);
    }

    function test_RevertIf_depositAmountIsZero() public {
        uint256 amount = 0;
        setupDeposit(NATIVE_ETH, rootBridge, mapTokenFee, depositFee, amount, false);

        vm.expectRevert(ZeroAmount.selector);
        rootBridge.deposit{value: depositFee}(token, amount);
    }

    function test_RevertIf_depositToAmountIsZero() public {
        uint256 amount = 0;
        address receiver = address(12345);
        setupDeposit(NATIVE_ETH, rootBridge, mapTokenFee, depositFee, amount, false);

        vm.expectRevert(ZeroAmount.selector);
        rootBridge.depositTo{value: depositFee}(token, receiver, amount);
    }

    /**
     * DEPOSIT WETH
     */

    function test_depositWETHCallsSendMessage() public {
        uint256 amount = 100;
        (, bytes memory predictedPayload) =
            setupDeposit(WRAPPED_ETH, rootBridge, mapTokenFee, depositFee, amount, false);

        vm.expectCall(
            address(mockAxelarAdaptor),
            abi.encodeWithSelector(mockAxelarAdaptor.sendMessage.selector, predictedPayload, address(this))
        );

        rootBridge.deposit{value: depositFee}(IERC20Metadata(WRAPPED_ETH), amount);
    }

    function test_depositWETHEmitsNativeDepositEvent() public {
        uint256 amount = 100;
        setupDeposit(WRAPPED_ETH, rootBridge, mapTokenFee, depositFee, amount, false);

        vm.expectEmit();
        emit WETHDeposit(WRAPPED_ETH, rootBridge.childETHToken(), address(this), address(this), amount);
        rootBridge.deposit{value: depositFee}(IERC20Metadata(WRAPPED_ETH), amount);
    }

    function test_depositToWETHEmitsWETHDepositEvent() public {
        uint256 amount = 1000;
        address receiver = address(12345);
        setupDepositTo(WRAPPED_ETH, rootBridge, mapTokenFee, depositFee, amount, receiver, false);

        vm.expectEmit();
        emit WETHDeposit(WRAPPED_ETH, rootBridge.childETHToken(), address(this), receiver, amount);
        rootBridge.depositTo{value: depositFee}(IERC20Metadata(WRAPPED_ETH), receiver, amount);
    }

    function test_depositWETHTransfersTokens() public {
        uint256 amount = 100;

        setupDeposit(WRAPPED_ETH, rootBridge, mapTokenFee, depositFee, amount, false);

        uint256 thisPreBal = IERC20Metadata(WRAPPED_ETH).balanceOf(address(this));
        uint256 bridgePreBal = address(rootBridge).balance;

        rootBridge.deposit{value: depositFee}(IERC20Metadata(WRAPPED_ETH), amount);

        // Check that tokens are transferred
        assertEq(
            thisPreBal - amount,
            IERC20Metadata(WRAPPED_ETH).balanceOf(address(this)),
            "Tokens not transferred from user"
        );
        assertEq(bridgePreBal + amount, address(rootBridge).balance, "ETH not transferred to Bridge");
    }

    function test_depositToWETHTransfersTokens() public {
        uint256 amount = 100;
        address receiver = address(12345);

        setupDepositTo(WRAPPED_ETH, rootBridge, mapTokenFee, depositFee, amount, receiver, false);

        uint256 thisPreBal = IERC20Metadata(WRAPPED_ETH).balanceOf(address(this));
        uint256 bridgePreBal = address(rootBridge).balance;

        rootBridge.depositTo{value: depositFee}(IERC20Metadata(WRAPPED_ETH), receiver, amount);

        // Check that tokens are transferred
        assertEq(
            thisPreBal - amount,
            IERC20Metadata(WRAPPED_ETH).balanceOf(address(this)),
            "Tokens not transferred from user"
        );
        assertEq(bridgePreBal + amount, address(rootBridge).balance, "ETH not transferred to Bridge");
    }

    /**
     * DEPOSIT TOKEN
     */

    function test_RevertsIf_IMXDepositLimitExceeded() public {
        uint256 imxCumulativeDepositLimit = 700;

        uint256 amount = 300;
        setupDeposit(IMX_TOKEN, rootBridge, mapTokenFee, depositFee, amount, false);

        IERC20Metadata(IMX_TOKEN).approve(address(rootBridge), type(uint256).max);

        rootBridge.updateImxCumulativeDepositLimit(imxCumulativeDepositLimit);

        // Valid
        rootBridge.deposit{value: depositFee}(IERC20Metadata(IMX_TOKEN), amount);

        setupDeposit(IMX_TOKEN, rootBridge, mapTokenFee, depositFee, amount, false);
        // Valid
        rootBridge.deposit{value: depositFee}(IERC20Metadata(IMX_TOKEN), amount);

        setupDeposit(IMX_TOKEN, rootBridge, mapTokenFee, depositFee, amount, false);
        // Invalid
        vm.expectRevert(ImxDepositLimitExceeded.selector);
        rootBridge.deposit{value: depositFee}(IERC20Metadata(IMX_TOKEN), amount);
    }

    function test_deposit_whenSettingImxDepositLimitToUnlimited() public {
        uint256 imxCumulativeDepositLimit = 700;

        uint256 amount = 300;
        setupDeposit(IMX_TOKEN, rootBridge, mapTokenFee, depositFee, amount, false);

        IERC20Metadata(IMX_TOKEN).approve(address(rootBridge), type(uint256).max);

        rootBridge.updateImxCumulativeDepositLimit(imxCumulativeDepositLimit);

        // Valid
        rootBridge.deposit{value: depositFee}(IERC20Metadata(IMX_TOKEN), amount);

        setupDeposit(IMX_TOKEN, rootBridge, mapTokenFee, depositFee, amount, false);
        // Valid
        rootBridge.deposit{value: depositFee}(IERC20Metadata(IMX_TOKEN), amount);

        setupDeposit(IMX_TOKEN, rootBridge, mapTokenFee, depositFee, amount, false);
        // Invalid
        vm.expectRevert(ImxDepositLimitExceeded.selector);
        rootBridge.deposit{value: depositFee}(IERC20Metadata(IMX_TOKEN), amount);

        rootBridge.updateImxCumulativeDepositLimit(UNLIMITED_IMX_DEPOSITS);

        uint256 bigDepositAmount = 999999999999 ether;
        setupDeposit(IMX_TOKEN, rootBridge, mapTokenFee, depositFee, bigDepositAmount, false);

        uint256 thisPreBal = IERC20Metadata(IMX_TOKEN).balanceOf(address(this));
        uint256 bridgePreBal = IERC20Metadata(IMX_TOKEN).balanceOf(address(rootBridge));

        rootBridge.deposit{value: depositFee}(IERC20Metadata(IMX_TOKEN), bigDepositAmount);

        // Check that tokens are transferred
        assertEq(
            thisPreBal - bigDepositAmount,
            IERC20Metadata(IMX_TOKEN).balanceOf(address(this)),
            "Tokens not transferred from user"
        );
        assertEq(
            bridgePreBal + bigDepositAmount,
            IERC20Metadata(IMX_TOKEN).balanceOf(address(rootBridge)),
            "Tokens not transferred to bridge"
        );
    }

    function test_depositCallsSendMessage() public {
        uint256 amount = 100;
        (, bytes memory predictedPayload) =
            setupDeposit(address(token), rootBridge, mapTokenFee, depositFee, amount, true);

        vm.expectCall(
            address(mockAxelarAdaptor),
            depositFee,
            abi.encodeWithSelector(mockAxelarAdaptor.sendMessage.selector, predictedPayload, address(this))
        );

        rootBridge.deposit{value: depositFee}(token, amount);
    }

    function test_depositEmitsChildChainERC20DepositEvent() public {
        uint256 amount = 100;
        (address childToken,) = setupDeposit(address(token), rootBridge, mapTokenFee, depositFee, amount, true);

        vm.expectEmit();
        emit ChildChainERC20Deposit(address(token), childToken, address(this), address(this), amount);
        rootBridge.deposit{value: depositFee}(token, amount);
    }

    function test_depositIMXEmitsIMXDepositEvent() public {
        uint256 amount = 100;

        setupDeposit(IMX_TOKEN, rootBridge, mapTokenFee, depositFee, amount, false);

        vm.expectEmit();
        emit IMXDeposit(IMX_TOKEN, address(this), address(this), amount);
        rootBridge.deposit{value: depositFee}(IERC20Metadata(IMX_TOKEN), amount);
    }

    function test_depositTransfersTokens() public {
        uint256 amount = 100;

        setupDeposit(address(token), rootBridge, mapTokenFee, depositFee, amount, true);

        uint256 thisPreBal = token.balanceOf(address(this));
        uint256 bridgePreBal = token.balanceOf(address(rootBridge));

        rootBridge.deposit{value: depositFee}(token, amount);

        // Check that tokens are transferred
        assertEq(thisPreBal - amount, token.balanceOf(address(this)), "Tokens not transferred from user");
        assertEq(bridgePreBal + amount, token.balanceOf(address(rootBridge)), "Tokens not transferred to bridge");
    }

    function test_depositTransfersNativeAsset() public {
        uint256 amount = 100;
        setupDeposit(address(token), rootBridge, mapTokenFee, depositFee, amount, true);

        uint256 thisNativePreBal = address(this).balance;
        uint256 adaptorNativePreBal = address(mockAxelarAdaptor).balance;

        rootBridge.deposit{value: depositFee}(token, amount);

        // Check that native asset transferred to adaptor
        // In this case, because the adaptor is mocked, gas payment goes to the adaptor.
        assertEq(thisNativePreBal - depositFee, address(this).balance, "ETH not paid from user");
        assertEq(adaptorNativePreBal + depositFee, address(mockAxelarAdaptor).balance, "ETH not paid to adaptor");
    }

    function test_RevertIf_depositCalledWithZeroAddress() public {
        uint256 amount = 100;
        setupDeposit(address(token), rootBridge, mapTokenFee, depositFee, amount, true);

        // Will fail when it tries to call balanceOf
        vm.expectRevert();
        rootBridge.deposit{value: depositFee}(IERC20Metadata(address(0)), amount);
    }

    function test_RevertIf_depositCalledWithUnmappedToken() public {
        uint256 amount = 100;
        setupDeposit(address(token), rootBridge, mapTokenFee, depositFee, amount, true);

        ERC20PresetMinterPauser newToken = new ERC20PresetMinterPauser("Test", "TST");

        vm.expectRevert(NotMapped.selector);
        rootBridge.deposit{value: depositFee}(newToken, amount);
    }

    // We want to ensure that messages don't get sent when they are not supposed to
    function test_RevertIf_depositCalledWhenTokenApprovalNotProvided() public {
        uint256 amount = 100;
        setupDeposit(address(token), rootBridge, mapTokenFee, depositFee, amount, true);

        vm.expectRevert();
        rootBridge.deposit{value: depositFee}(token, amount * 2);
    }

    /**
     * DEPOSITTO
     */

    function test_depositToCallsSendMessage() public {
        uint256 amount = 100;
        address receiver = address(12345);

        (, bytes memory predictedPayload) =
            setupDepositTo(address(token), rootBridge, mapTokenFee, depositFee, amount, receiver, true);

        vm.expectCall(
            address(mockAxelarAdaptor),
            depositFee,
            abi.encodeWithSelector(mockAxelarAdaptor.sendMessage.selector, predictedPayload, address(this))
        );

        rootBridge.depositTo{value: depositFee}(token, receiver, amount);
    }

    function test_depositToEmitsChildChainERC20DepositEvent() public {
        uint256 amount = 100;
        address receiver = address(12345);

        (address childToken,) =
            setupDepositTo(address(token), rootBridge, mapTokenFee, depositFee, amount, receiver, true);

        vm.expectEmit();
        emit ChildChainERC20Deposit(address(token), childToken, address(this), receiver, amount);
        rootBridge.depositTo{value: depositFee}(token, receiver, amount);
    }

    function test_depositToIMXEmitsIMXDepositEvent() public {
        uint256 amount = 100;

        address receiver = address(12345);

        setupDepositTo(IMX_TOKEN, rootBridge, mapTokenFee, depositFee, amount, receiver, false);

        vm.expectEmit();
        emit IMXDeposit(IMX_TOKEN, address(this), receiver, amount);
        rootBridge.depositTo{value: depositFee}(IERC20Metadata(IMX_TOKEN), receiver, amount);
    }

    function test_depositToTransfersTokens() public {
        uint256 amount = 100;
        address receiver = address(12345);

        setupDepositTo(address(token), rootBridge, mapTokenFee, depositFee, amount, receiver, true);

        uint256 thisPreBal = token.balanceOf(address(this));
        uint256 bridgePreBal = token.balanceOf(address(rootBridge));

        rootBridge.depositTo{value: depositFee}(token, receiver, amount);

        // Check that tokens are transferred
        assertEq(thisPreBal - amount, token.balanceOf(address(this)), "Tokens not transferred from user");
        assertEq(bridgePreBal + amount, token.balanceOf(address(rootBridge)), "Tokens not transferred to bridge");
    }

    function test_depositToTransfersNativeAsset() public {
        uint256 amount = 100;
        address receiver = address(12345);

        setupDepositTo(address(token), rootBridge, mapTokenFee, depositFee, amount, receiver, true);

        uint256 thisNativePreBal = address(this).balance;
        uint256 adaptorNativePreBal = address(mockAxelarAdaptor).balance;

        rootBridge.depositTo{value: depositFee}(token, receiver, amount);

        // Check that native asset transferred to adaptor
        // In this case, because the adaptor is mocked, gas payment goes to the adaptor.
        assertEq(thisNativePreBal - depositFee, address(this).balance, "ETH not paid from user");
        assertEq(adaptorNativePreBal + depositFee, address(mockAxelarAdaptor).balance, "ETH not paid to adaptor");
    }

    // We want to ensure that messages don't get sent when they are not supposed to
    function test_RevertIf_depositToCalledWhenTokenApprovalNotProvided() public {
        uint256 amount = 100;
        address receiver = address(12345);
        setupDepositTo(address(token), rootBridge, mapTokenFee, depositFee, amount, receiver, true);

        vm.expectRevert();
        rootBridge.depositTo{value: depositFee}(token, receiver, amount * 2);
    }

    function test_RevertIf_depositToCalledWithZeroAddress() public {
        uint256 amount = 100;
        address receiver = address(12345);

        setupDepositTo(address(token), rootBridge, mapTokenFee, depositFee, amount, receiver, true);

        // Will fail when it tries to call balanceOf
        vm.expectRevert();
        rootBridge.depositTo{value: depositFee}(IERC20Metadata(address(0)), receiver, amount);
    }

    function test_RevertIf_depositToCalledWithUnmappedToken() public {
        uint256 amount = 100;
        address receiver = address(12345);

        setupDepositTo(address(token), rootBridge, mapTokenFee, depositFee, amount, receiver, true);

        ERC20PresetMinterPauser newToken = new ERC20PresetMinterPauser("Test", "TST");

        vm.expectRevert(NotMapped.selector);
        rootBridge.depositTo{value: depositFee}(newToken, receiver, amount);
    }
}<|MERGE_RESOLUTION|>--- conflicted
+++ resolved
@@ -55,11 +55,8 @@
             address(token),
             IMX_TOKEN,
             WRAPPED_ETH,
-<<<<<<< HEAD
-            CHILD_CHAIN_NAME
-=======
+            CHILD_CHAIN_NAME,
             UNLIMITED_IMX_DEPOSITS
->>>>>>> 73b9139a
         );
     }
 
@@ -87,11 +84,8 @@
             address(token),
             IMX_TOKEN,
             WRAPPED_ETH,
-<<<<<<< HEAD
-            CHILD_CHAIN_NAME
-=======
+            CHILD_CHAIN_NAME,
             UNLIMITED_IMX_DEPOSITS
->>>>>>> 73b9139a
         );
     }
 
@@ -99,17 +93,14 @@
         RootERC20Bridge bridge = new RootERC20Bridge();
         vm.expectRevert(ZeroAddress.selector);
         bridge.initialize(
-<<<<<<< HEAD
-            address(0), address(1), CHILD_BRIDGE_ADAPTOR_STRING, address(1), address(1), address(1), CHILD_CHAIN_NAME
-=======
             address(0),
             address(1),
             CHILD_BRIDGE_ADAPTOR_STRING,
             address(1),
             address(1),
             address(1),
+            CHILD_CHAIN_NAME,
             UNLIMITED_IMX_DEPOSITS
->>>>>>> 73b9139a
         );
     }
 
@@ -117,45 +108,37 @@
         RootERC20Bridge bridge = new RootERC20Bridge();
         vm.expectRevert(ZeroAddress.selector);
         bridge.initialize(
-<<<<<<< HEAD
-            address(1), address(0), CHILD_BRIDGE_ADAPTOR_STRING, address(1), address(1), address(1), CHILD_CHAIN_NAME
-=======
             address(1),
             address(0),
             CHILD_BRIDGE_ADAPTOR_STRING,
             address(1),
             address(1),
             address(1),
+            CHILD_CHAIN_NAME,
             UNLIMITED_IMX_DEPOSITS
->>>>>>> 73b9139a
         );
     }
 
     function test_RevertIf_InitializeWithEmptyChildAdapter() public {
         RootERC20Bridge bridge = new RootERC20Bridge();
         vm.expectRevert(InvalidChildERC20BridgeAdaptor.selector);
-<<<<<<< HEAD
-        bridge.initialize(address(1), address(1), "", address(1), address(1), address(1), CHILD_CHAIN_NAME);
-=======
-        bridge.initialize(address(1), address(1), "", address(1), address(1), address(1), UNLIMITED_IMX_DEPOSITS);
->>>>>>> 73b9139a
+        bridge.initialize(
+            address(1), address(1), "", address(1), address(1), address(1), CHILD_CHAIN_NAME, UNLIMITED_IMX_DEPOSITS
+        );
     }
 
     function test_RevertIf_InitializeWithAZeroAddressTokenTemplate() public {
         RootERC20Bridge bridge = new RootERC20Bridge();
         vm.expectRevert(ZeroAddress.selector);
         bridge.initialize(
-<<<<<<< HEAD
-            address(1), address(1), CHILD_BRIDGE_ADAPTOR_STRING, address(0), address(1), address(1), CHILD_CHAIN_NAME
-=======
             address(1),
             address(1),
             CHILD_BRIDGE_ADAPTOR_STRING,
             address(0),
             address(1),
             address(1),
+            CHILD_CHAIN_NAME,
             UNLIMITED_IMX_DEPOSITS
->>>>>>> 73b9139a
         );
     }
 
@@ -163,17 +146,14 @@
         RootERC20Bridge bridge = new RootERC20Bridge();
         vm.expectRevert(ZeroAddress.selector);
         bridge.initialize(
-<<<<<<< HEAD
-            address(1), address(1), CHILD_BRIDGE_ADAPTOR_STRING, address(1), address(0), address(1), CHILD_CHAIN_NAME
-=======
             address(1),
             address(1),
             CHILD_BRIDGE_ADAPTOR_STRING,
             address(1),
             address(0),
             address(1),
+            CHILD_CHAIN_NAME,
             UNLIMITED_IMX_DEPOSITS
->>>>>>> 73b9139a
         );
     }
 
@@ -181,33 +161,38 @@
         RootERC20Bridge bridge = new RootERC20Bridge();
         vm.expectRevert(ZeroAddress.selector);
         bridge.initialize(
-<<<<<<< HEAD
-            address(1), address(1), CHILD_BRIDGE_ADAPTOR_STRING, address(1), address(1), address(0), CHILD_CHAIN_NAME
-=======
             address(1),
             address(1),
             CHILD_BRIDGE_ADAPTOR_STRING,
             address(1),
             address(1),
             address(0),
+            CHILD_CHAIN_NAME,
             UNLIMITED_IMX_DEPOSITS
->>>>>>> 73b9139a
         );
     }
 
     function test_RevertIf_InitializeWithAZeroAddressAll() public {
         RootERC20Bridge bridge = new RootERC20Bridge();
         vm.expectRevert(ZeroAddress.selector);
-<<<<<<< HEAD
-        bridge.initialize(address(0), address(0), "", address(0), address(0), address(0), CHILD_CHAIN_NAME);
+        bridge.initialize(
+            address(0), address(0), "", address(0), address(0), address(0), CHILD_CHAIN_NAME, UNLIMITED_IMX_DEPOSITS
+        );
     }
 
     function test_RevertIf_InitializeWithEmptyChildName() public {
         RootERC20Bridge bridge = new RootERC20Bridge();
         vm.expectRevert(InvalidChildChain.selector);
-        bridge.initialize(address(1), address(1), CHILD_BRIDGE_ADAPTOR_STRING, address(1), address(1), address(1), "");
-=======
-        bridge.initialize(address(0), address(0), "", address(0), address(0), address(0), UNLIMITED_IMX_DEPOSITS);
+        bridge.initialize(
+            address(1),
+            address(1),
+            CHILD_BRIDGE_ADAPTOR_STRING,
+            address(1),
+            address(1),
+            address(1),
+            "",
+            UNLIMITED_IMX_DEPOSITS
+        );
     }
 
     /**
@@ -229,7 +214,6 @@
 
         vm.expectRevert(ImxDepositLimitTooLow.selector);
         rootBridge.updateImxCumulativeDepositLimit(imxCumulativeDepositLimit);
->>>>>>> 73b9139a
     }
 
     /**
