--- conflicted
+++ resolved
@@ -44,10 +44,7 @@
         });
         childBridge = new ChildERC20Bridge();
         childBridge.initialize(
-<<<<<<< HEAD
-=======
             roles,
->>>>>>> bf38d428
             address(mockAdaptor),
             ROOT_BRIDGE_ADAPTOR,
             address(childTokenTemplate),
