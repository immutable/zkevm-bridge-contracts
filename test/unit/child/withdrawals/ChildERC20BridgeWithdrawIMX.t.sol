// SPDX-License-Identifier: Apache 2.0
pragma solidity 0.8.19;

import {Test} from "forge-std/Test.sol";
import {Strings} from "@openzeppelin/contracts/utils/Strings.sol";
import {
    ChildERC20Bridge,
    IChildERC20Bridge,
    IChildERC20BridgeEvents,
    IChildERC20BridgeErrors
} from "../../../../src/child/ChildERC20Bridge.sol";
import {ChildERC20} from "../../../../src/child/ChildERC20.sol";
import {MockAdaptor} from "../../../../src/test/root/MockAdaptor.sol";
import {Utils} from "../../../utils.t.sol";

contract ChildERC20BridgeWithdrawIMXUnitTest is Test, IChildERC20BridgeEvents, IChildERC20BridgeErrors, Utils {
    address constant ROOT_BRIDGE = address(3);
    string public ROOT_BRIDGE_ADAPTOR = Strings.toHexString(address(4));
    string constant ROOT_CHAIN_NAME = "test";
    address constant ROOT_IMX_TOKEN = address(0xccc);
    address constant WIMX_TOKEN_ADDRESS = address(0xabc);
    ChildERC20 public childTokenTemplate;
    ChildERC20Bridge public childBridge;
    MockAdaptor public mockAdaptor;

    function setUp() public {
        childTokenTemplate = new ChildERC20();
        childTokenTemplate.initialize(address(123), "Test", "TST", 18);

        mockAdaptor = new MockAdaptor();

        childBridge = new ChildERC20Bridge();
        IChildERC20Bridge.InitializationRoles memory roles = IChildERC20Bridge.InitializationRoles({
            defaultAdmin: address(this),
            pauser: address(this),
            unpauser: address(this),
            variableManager: address(this),
            adaptorManager: address(this)
        });
        childBridge.initialize(
            roles,
            address(mockAdaptor),
            ROOT_BRIDGE_ADAPTOR,
            address(childTokenTemplate),
            ROOT_CHAIN_NAME,
<<<<<<< HEAD
            ROOT_IMX_TOKEN
=======
            ROOT_IMX_TOKEN,
            WIMX_TOKEN_ADDRESS
>>>>>>> 6b202495
        );
    }

    function test_RevertIf_WithdrawIMXCalledWithZeroFee() public {
        uint256 withdrawAmount = 300;

        vm.expectRevert(NoGas.selector);
        childBridge.withdrawIMX(withdrawAmount);
    }

    function test_RevertsIf_WithdrawIMXCalledWithInsufficientFund() public {
        uint256 withdrawAmount = 7 ether;

        vm.expectRevert(InsufficientValue.selector);
        childBridge.withdrawIMX{value: withdrawAmount - 1}(withdrawAmount);
    }

    function test_RevertIf_ZeroAmountIsProvided() public {
        uint256 withdrawFee = 300;

        vm.expectRevert(ZeroAmount.selector);
        childBridge.withdrawIMX{value: withdrawFee}(0);
    }

    function test_WithdrawIMX_CallsBridgeAdaptor() public {
        uint256 withdrawFee = 300;
        uint256 withdrawAmount = 7 ether;

        bytes memory predictedPayload =
            abi.encode(WITHDRAW_SIG, ROOT_IMX_TOKEN, address(this), address(this), withdrawAmount);

        vm.expectCall(
            address(mockAdaptor),
            withdrawFee,
            abi.encodeWithSelector(mockAdaptor.sendMessage.selector, predictedPayload, address(this))
        );
        childBridge.withdrawIMX{value: withdrawFee + withdrawAmount}(withdrawAmount);
    }

    function test_WithdrawIMX_EmitsNativeIMXWithdrawEvent() public {
        uint256 withdrawFee = 300;
        uint256 withdrawAmount = 7 ether;

        vm.expectEmit(address(childBridge));
        emit ChildChainNativeIMXWithdraw(ROOT_IMX_TOKEN, address(this), address(this), withdrawAmount);
        childBridge.withdrawIMX{value: withdrawFee + withdrawAmount}(withdrawAmount);
    }

    function test_WithdrawIMX_ReducesBalance() public {
        uint256 withdrawFee = 300;
        uint256 withdrawAmount = 7 ether;

        uint256 preBal = address(this).balance;

        childBridge.withdrawIMX{value: withdrawFee + withdrawAmount}(withdrawAmount);

        uint256 postBal = address(this).balance;
        assertEq(postBal, preBal - withdrawAmount - withdrawFee, "Balance not reduced");
    }

    function test_WithdrawIMX_PaysFee() public {
        uint256 withdrawFee = 300;
        uint256 withdrawAmount = 7 ether;

        uint256 preBal = address(mockAdaptor).balance;

        childBridge.withdrawIMX{value: withdrawFee + withdrawAmount}(withdrawAmount);

        uint256 postBal = address(mockAdaptor).balance;
        assertEq(postBal, preBal + withdrawFee, "Adaptor balance not increased");
    }
}<|MERGE_RESOLUTION|>--- conflicted
+++ resolved
@@ -43,12 +43,8 @@
             ROOT_BRIDGE_ADAPTOR,
             address(childTokenTemplate),
             ROOT_CHAIN_NAME,
-<<<<<<< HEAD
-            ROOT_IMX_TOKEN
-=======
             ROOT_IMX_TOKEN,
             WIMX_TOKEN_ADDRESS
->>>>>>> 6b202495
         );
     }
 
