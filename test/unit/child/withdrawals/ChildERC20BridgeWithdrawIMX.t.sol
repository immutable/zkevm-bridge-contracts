--- conflicted
+++ resolved
@@ -37,10 +37,7 @@
             adaptorManager: address(this)
         });
         childBridge.initialize(
-<<<<<<< HEAD
-=======
             roles,
->>>>>>> bf38d428
             address(mockAdaptor),
             ROOT_BRIDGE_ADAPTOR,
             address(childTokenTemplate),
