// SPDX-License-Identifier: Apache 2.0
pragma solidity 0.8.19;

import {Test} from "forge-std/Test.sol";
import "@openzeppelin/contracts-upgradeable/utils/StringsUpgradeable.sol";
import {Clones} from "@openzeppelin/contracts/proxy/Clones.sol";
import {Strings} from "@openzeppelin/contracts/utils/Strings.sol";
import {
    ChildERC20Bridge,
    IChildERC20Bridge,
    IChildERC20BridgeEvents,
    IChildERC20BridgeErrors
} from "../../../src/child/ChildERC20Bridge.sol";
import {ChildERC20} from "../../../src/child/ChildERC20.sol";
import {Utils, IPausable} from "../../utils.t.sol";

contract ChildERC20BridgeUnitTest is Test, IChildERC20BridgeEvents, IChildERC20BridgeErrors, Utils {
    address constant ROOT_BRIDGE = address(3);
    address constant ROOT_IMX_TOKEN = address(0xccc);
    address constant CHILD_WIMX_TOKEN = address(0xabc);
    address constant NATIVE_ETH = address(0xeee);
    ChildERC20 public childTokenTemplate;
    ChildERC20 public rootToken;
    address public childETHToken;
    ChildERC20Bridge public childBridge;

    address treasuryManager = makeAddr("treasuryManager");

    IChildERC20Bridge.InitializationRoles roles = IChildERC20Bridge.InitializationRoles({
        defaultAdmin: address(this),
        pauser: pauser,
        unpauser: unpauser,
        adaptorManager: address(this),
        treasuryManager: treasuryManager
    });

    function setUp() public {
        rootToken = new ChildERC20();
        rootToken.initialize(address(456), "Test", "TST", 18);

        childTokenTemplate = new ChildERC20();
        childTokenTemplate.initialize(address(123), "Test", "TST", 18);

        childBridge = new ChildERC20Bridge();

        childBridge.initialize(roles, address(this), address(childTokenTemplate), ROOT_IMX_TOKEN, CHILD_WIMX_TOKEN);
    }

    /**
     * RECEIVE
     */

    function test_NativeTransferFromWIMX() public {
        address caller = address(0x123a);
        payable(caller).transfer(2 ether);
        // forge inspect src/child/ChildERC20Bridge.sol:ChildERC20Bridge storageLayout | grep -B3 -A5 -i "wIMXToken"
        uint256 wIMXStorageSlot = 256;
        vm.store(address(childBridge), bytes32(wIMXStorageSlot), bytes32(uint256(uint160(caller))));

        vm.startPrank(caller);
        uint256 bal = address(childBridge).balance;
        (bool ok,) = address(childBridge).call{value: 1 ether}("");
        assert(ok);
        uint256 postBal = address(childBridge).balance;

        assertEq(bal + 1 ether, postBal, "balance not increased");
    }

    function test_RevertIf_NativeTransferIsFromNonWIMX() public {
        vm.expectRevert(NonWrappedNativeTransfer.selector);
        (bool ok,) = address(childBridge).call{value: 1 ether}("");
        assert(ok);
    }

    function test_RevertIf_NativeTransferWhenPaused() public {
        pause(IPausable(address(childBridge)));
        vm.expectRevert("Pausable: paused");
        (bool ok,) = address(childBridge).call{value: 1 ether}("");
        assert(ok);
    }

    function test_NativeTransferResumesFunctionalityAfterUnpausing() public {
        test_RevertIf_NativeTransferWhenPaused();
        unpause(IPausable(address(childBridge)));
        // Expect success case to pass
        test_NativeTransferFromWIMX();
    }

    /**
     * TREASURY DEPOSIT
     */

    function test_treasuryDepostIncreasesBalance() public {
        vm.deal(treasuryManager, 100 ether);
        vm.startPrank(treasuryManager);
        uint256 preBal = address(childBridge).balance;
        childBridge.treasuryDeposit{value: 100 ether}();
        uint256 postBal = address(childBridge).balance;
        assertEq(preBal + 100 ether, postBal, "balance not increased");
        vm.stopPrank();
    }

    function test_treasuryDepositEmitsEvent() public {
        vm.deal(treasuryManager, 100 ether);
        vm.startPrank(treasuryManager);
        vm.expectEmit(true, true, false, false, address(childBridge));
        emit TreasuryDeposit(treasuryManager, 100 ether);
        childBridge.treasuryDeposit{value: 100 ether}();
        vm.stopPrank();
    }

    function test_RevertsIf_treasuryDepositCalledFromNonTreasuryManager() public {
        bytes32 role = childBridge.TREASURY_MANAGER_ROLE();
        vm.expectRevert(
            abi.encodePacked(
                "AccessControl: account ",
                StringsUpgradeable.toHexString(address(this)),
                " is missing role ",
                StringsUpgradeable.toHexString(uint256(role), 32)
            )
        );
        childBridge.treasuryDeposit{value: 100 ether}();
    }

    function test_RevertsIf_treasuryDepositWithZeroValue() public {
        vm.startPrank(treasuryManager);
        vm.expectRevert(ZeroValue.selector);
        childBridge.treasuryDeposit{value: 0}();
        vm.stopPrank();
    }

    /**
     * INITIALIZE
     */

    function test_Initialize() public {
        assertEq(address(childBridge.childBridgeAdaptor()), address(address(this)), "bridgeAdaptor not set");
        assertEq(childBridge.childTokenTemplate(), address(childTokenTemplate), "childTokenTemplate not set");
        assertEq(childBridge.rootIMXToken(), ROOT_IMX_TOKEN, "rootIMXToken not set");
        assertTrue(childBridge.hasRole(childBridge.ADAPTOR_MANAGER_ROLE(), address(this)), "adaptorManager not set");
        assertTrue(childBridge.hasRole(childBridge.PAUSER_ROLE(), pauser), "pauser not set");
        assertTrue(childBridge.hasRole(childBridge.UNPAUSER_ROLE(), unpauser), "unpauser not set");
        assertTrue(childBridge.hasRole(childBridge.ADAPTOR_MANAGER_ROLE(), address(this)), "adaptorManager not set");
        assertFalse(address(childBridge.childETHToken()) == address(0), "childETHToken not set");
        assertFalse(address(childBridge.childETHToken()).code.length == 0, "childETHToken contract empty");
        assert(childBridge.rootTokenToChildToken(NATIVE_ETH) != address(0));
    }

    function test_RevertIfInitializeTwice() public {
        vm.expectRevert("Initializable: contract is already initialized");
        childBridge.initialize(roles, address(this), address(childTokenTemplate), ROOT_IMX_TOKEN, CHILD_WIMX_TOKEN);
    }

    function test_RevertIf_InitializeWithAZeroAddressDefaultAdmin() public {
        ChildERC20Bridge bridge = new ChildERC20Bridge();
        roles.defaultAdmin = address(0);
        vm.expectRevert(ZeroAddress.selector);
        bridge.initialize(roles, address(1), address(1), address(1), address(1));
    }

    function test_RevertIf_InitializeWithAZeroAddressPauser() public {
        ChildERC20Bridge bridge = new ChildERC20Bridge();
        roles.pauser = address(0);
        vm.expectRevert(ZeroAddress.selector);
        bridge.initialize(roles, address(1), address(1), address(1), address(1));
    }

    function test_RevertIf_InitializeWithAZeroAddressUnpauser() public {
        ChildERC20Bridge bridge = new ChildERC20Bridge();
        roles.unpauser = address(0);
        vm.expectRevert(ZeroAddress.selector);
        bridge.initialize(roles, address(1), address(1), address(1), address(1));
    }

    function test_RevertIf_InitializeWithAZeroAddressAdapter() public {
        ChildERC20Bridge bridge = new ChildERC20Bridge();
        roles.adaptorManager = address(0);
        vm.expectRevert(ZeroAddress.selector);
        bridge.initialize(roles, address(0), address(1), address(1), address(1));
    }

    function test_RevertIf_InitializeWithAZeroAddressTreasuryManager() public {
        ChildERC20Bridge bridge = new ChildERC20Bridge();
        roles.treasuryManager = address(0);
        vm.expectRevert(ZeroAddress.selector);
        bridge.initialize(roles, address(1), address(1), address(1), address(1));
    }

    function test_RevertIf_InitializeWithAZeroAddressChildTemplate() public {
        ChildERC20Bridge bridge = new ChildERC20Bridge();
        vm.expectRevert(ZeroAddress.selector);
        bridge.initialize(roles, address(1), address(0), address(1), address(1));
    }

    function test_RevertIf_InitializeWithAZeroAddressIMXToken() public {
        ChildERC20Bridge bridge = new ChildERC20Bridge();
        vm.expectRevert(ZeroAddress.selector);
        bridge.initialize(roles, address(1), address(1), address(0), address(1));
    }

    function test_RevertIf_InitializeWithAZeroAddressAll() public {
        ChildERC20Bridge bridge = new ChildERC20Bridge();
        vm.expectRevert(ZeroAddress.selector);
        roles.defaultAdmin = address(0);
        roles.pauser = address(0);
        roles.unpauser = address(0);
        roles.adaptorManager = address(0);
        roles.treasuryManager = address(0);
        bridge.initialize(roles, address(0), address(0), address(0), address(0));
    }

    function test_onMessageReceive_EmitsTokenMappedEvent() public {
        address predictedChildToken = Clones.predictDeterministicAddress(
            address(childTokenTemplate), keccak256(abi.encodePacked(rootToken)), address(childBridge)
        );

        bytes memory data = abi.encode(
            childBridge.MAP_TOKEN_SIG(), address(rootToken), rootToken.name(), rootToken.symbol(), rootToken.decimals()
        );

        vm.expectEmit(true, true, false, false, address(childBridge));
        emit L2TokenMapped(address(rootToken), predictedChildToken);

        childBridge.onMessageReceive(data);
    }

    /**
     * UPDATE CHILD BRIDGE ADAPTOR
     */

    function test_updateChildBridgeAdaptor_UpdatesChildBridgeAdaptor() public {
        address newAdaptorAddress = address(0x11111);

        assertEq(address(childBridge.childBridgeAdaptor()), address(this), "bridgeAdaptor not set");
        childBridge.updateChildBridgeAdaptor(newAdaptorAddress);
        assertEq(address(childBridge.childBridgeAdaptor()), newAdaptorAddress, "bridgeAdaptor not updated");
    }

    function test_updateChildBridgeAdpator_EmitsEvent() public {
        address newAdaptorAddress = address(0x11111);

        vm.expectEmit(true, true, false, false, address(childBridge));
        emit ChildBridgeAdaptorUpdated(address(childBridge.childBridgeAdaptor()), newAdaptorAddress);

        childBridge.updateChildBridgeAdaptor(newAdaptorAddress);
    }

    function test_RevertIf_updateChildBridgeAdaptorCalledByNotAdaptorManager() public {
        address caller = address(0xf00f00);
        bytes32 role = childBridge.ADAPTOR_MANAGER_ROLE();
        vm.prank(caller);
        vm.expectRevert(
            abi.encodePacked(
                "AccessControl: account ",
                StringsUpgradeable.toHexString(caller),
                " is missing role ",
                StringsUpgradeable.toHexString(uint256(role), 32)
            )
        );
        childBridge.updateChildBridgeAdaptor(address(0x11111));
    }

    function test_RevertIf_updateChildBridgeAdaptorCalledWithZeroAddress() public {
        vm.expectRevert(ZeroAddress.selector);
        childBridge.updateChildBridgeAdaptor(address(0));
    }

    /**
     * ON MESSAGE RECIEVE
     */

    function test_onMessageReceive_SetsTokenMapping() public {
        address predictedChildToken = Clones.predictDeterministicAddress(
            address(childTokenTemplate), keccak256(abi.encodePacked(rootToken)), address(childBridge)
        );

        bytes memory data = abi.encode(
            childBridge.MAP_TOKEN_SIG(), address(rootToken), rootToken.name(), rootToken.symbol(), rootToken.decimals()
        );

        childBridge.onMessageReceive(data);
        assertEq(
            childBridge.rootTokenToChildToken(address(rootToken)),
            predictedChildToken,
            "rootTokenToChildToken mapping not set"
        );
    }

    function test_onMessageReceive_DeploysERC20() public {
        address predictedChildToken = Clones.predictDeterministicAddress(
            address(childTokenTemplate), keccak256(abi.encodePacked(rootToken)), address(childBridge)
        );

        bytes memory data = abi.encode(
            childBridge.MAP_TOKEN_SIG(), address(rootToken), rootToken.name(), rootToken.symbol(), rootToken.decimals()
        );

        childBridge.onMessageReceive(data);

        assertEq(ChildERC20(predictedChildToken).symbol(), rootToken.symbol(), "token symbol not set");
    }

    function test_RevertIf_onMessageReceiveCalledWithMsgSenderNotBridgeAdaptor() public {
        bytes memory data = abi.encode(
            childBridge.MAP_TOKEN_SIG(), address(rootToken), rootToken.name(), rootToken.symbol(), rootToken.decimals()
        );

        vm.expectRevert(NotBridgeAdaptor.selector);
        vm.prank(address(123));
        childBridge.onMessageReceive(data);
    }

    function test_RevertIf_onMessageReceiveCalledWithDataLengthZero() public {
        bytes memory data = "";
        vm.expectRevert(abi.encodeWithSelector(InvalidData.selector, "Data too short"));
        childBridge.onMessageReceive(data);
    }

    function test_RevertIf_onMessageReceiveCalledWithDataInvalid() public {
        bytes memory data =
            abi.encode("FAKEDATA", address(rootToken), rootToken.name(), rootToken.symbol(), rootToken.decimals());

        vm.expectRevert(abi.encodeWithSelector(InvalidData.selector, "Unsupported action signature"));
        childBridge.onMessageReceive(data);
    }

    function test_RevertIf_onMessageReceiveCalledWithZeroAddress() public {
        bytes memory data = abi.encode(
            childBridge.MAP_TOKEN_SIG(), address(0), rootToken.name(), rootToken.symbol(), rootToken.decimals()
        );

        vm.expectRevert(ZeroAddress.selector);
        childBridge.onMessageReceive(data);
    }

    function test_RevertIf_mapTokenCalledWithIMXAddress() public {
        bytes memory data = abi.encode(childBridge.MAP_TOKEN_SIG(), ROOT_IMX_TOKEN, "ImmutableX", "IMX", 18);
        vm.expectRevert(CantMapIMX.selector);
        childBridge.onMessageReceive(data);
    }

    function test_RevertIf_mapTokenCalledWithETHAddress() public {
        bytes memory data = abi.encode(childBridge.MAP_TOKEN_SIG(), NATIVE_ETH, "Ethereum", "ETH", 18);
        vm.expectRevert(CantMapETH.selector);
        childBridge.onMessageReceive(data);
    }

    function test_RevertIf_onMessageReceiveCalledTwice() public {
        bytes memory data = abi.encode(
            childBridge.MAP_TOKEN_SIG(), address(rootToken), rootToken.name(), rootToken.symbol(), rootToken.decimals()
        );
        childBridge.onMessageReceive(data);
        vm.expectRevert(AlreadyMapped.selector);
        childBridge.onMessageReceive(data);
    }

    /**
     * DEPOSIT ETH
     */

    function test_RevertsIf_OnMessageReceiveWhenPaused() public {
        pause(IPausable(address(childBridge)));
        bytes memory depositData =
            abi.encode(childBridge.DEPOSIT_SIG(), address(NATIVE_ETH), address(100), address(200), 1000);
        vm.expectRevert("Pausable: paused");
        childBridge.onMessageReceive(depositData);
    }

    function test_OnMessageReceiveResumesFunctionalityAfterUnpausing() public {
        test_RevertsIf_OnMessageReceiveWhenPaused();
        unpause(IPausable(address(childBridge)));
        // Expect success case to pass
        test_onMessageReceive_DepositETH_EmitsETHDepositEvent();
    }

    function test_onMessageReceive_DepositETH_EmitsETHDepositEvent() public {
        address sender = address(100);
        address receiver = address(200);
        uint256 amount = 1000;

        bytes memory depositData = abi.encode(childBridge.DEPOSIT_SIG(), address(NATIVE_ETH), sender, receiver, amount);

        address predictedChildETHToken = Clones.predictDeterministicAddress(
            address(childTokenTemplate), keccak256(abi.encodePacked(NATIVE_ETH)), address(childBridge)
        );

        vm.expectEmit(address(childBridge));
        emit NativeEthDeposit(address(NATIVE_ETH), predictedChildETHToken, sender, receiver, amount);
        childBridge.onMessageReceive(depositData);
    }

    function test_onMessageReceive_DepositETH_TransfersTokensToReceiver() public {
        address sender = address(100);
        address receiver = address(200);
        uint256 amount = 1000;

        bytes memory depositData = abi.encode(childBridge.DEPOSIT_SIG(), address(NATIVE_ETH), sender, receiver, amount);

        address predictedChildETHToken = Clones.predictDeterministicAddress(
            address(childTokenTemplate), keccak256(abi.encodePacked(NATIVE_ETH)), address(childBridge)
        );

        uint256 receiverPreBal = ChildERC20(predictedChildETHToken).balanceOf(receiver);

        childBridge.onMessageReceive(depositData);

        assertEq(
            ChildERC20(predictedChildETHToken).balanceOf(receiver),
            receiverPreBal + amount,
            "receiver balance not increased"
        );
    }

    function test_onMessageReceive_DepositETH_IncreasesTotalSupply() public {
        address sender = address(100);
        address receiver = address(200);
        uint256 amount = 1000;

        bytes memory depositData = abi.encode(childBridge.DEPOSIT_SIG(), address(NATIVE_ETH), sender, receiver, amount);

        address predictedChildETHToken = Clones.predictDeterministicAddress(
            address(childTokenTemplate), keccak256(abi.encodePacked(NATIVE_ETH)), address(childBridge)
        );
        uint256 totalSupplyPre = ChildERC20(predictedChildETHToken).totalSupply();

        childBridge.onMessageReceive(depositData);

        assertEq(ChildERC20(predictedChildETHToken).totalSupply(), totalSupplyPre + amount, "totalSupply not increased");
    }

    /**
     * DEPOSIT
     */

    function test_onMessageReceive_DepositIMX_EmitsIMXDepositEvent() public {
        uint256 fundedAmount = 10 ether;
        vm.deal(address(childBridge), fundedAmount);

        address sender = address(100);
        address receiver = address(200);
        uint256 amount = 1 ether;

        bytes memory depositData = abi.encode(childBridge.DEPOSIT_SIG(), ROOT_IMX_TOKEN, sender, receiver, amount);

        vm.expectEmit(address(childBridge));
        emit IMXDeposit(ROOT_IMX_TOKEN, sender, receiver, amount);
        childBridge.onMessageReceive(depositData);
    }

    function test_onMessageReceive_DepositIMX_BalancesChanged() public {
        uint256 fundedAmount = 10 ether;
        vm.deal(address(childBridge), fundedAmount);

        address sender = address(100);
        address receiver = address(200);
        uint256 amount = 1 ether;

        bytes memory depositData = abi.encode(childBridge.DEPOSIT_SIG(), ROOT_IMX_TOKEN, sender, receiver, amount);

        childBridge.onMessageReceive(depositData);

        assertEq(address(childBridge).balance, fundedAmount - amount, "contract balance not decreased");
        assertEq(receiver.balance, amount, "receiver balance not increased");
    }

    function test_RevertIf_onMessageReceive_DepositIMX_InsufficientBalance() public {
        uint256 fundedAmount = 1 ether;
        vm.deal(address(childBridge), fundedAmount);

        address sender = address(100);
        address receiver = address(200);
        uint256 amount = 10 ether;

        bytes memory depositData = abi.encode(childBridge.DEPOSIT_SIG(), ROOT_IMX_TOKEN, sender, receiver, amount);

<<<<<<< HEAD
        vm.expectRevert("Address: insufficient balance");
        childBridge.onMessageReceive(depositData);
=======
        vm.expectRevert(InsufficientIMX.selector);
        childBridge.onMessageReceive(ROOT_CHAIN_NAME, ROOT_BRIDGE_ADAPTOR, depositData);
>>>>>>> 5e5e2c27
    }

    function test_onMessageReceive_Deposit_EmitsChildChainERC20DepositEvent() public {
        setupChildDeposit(rootToken, childBridge);

        address sender = address(100);
        address receiver = address(200);
        uint256 amount = 1000;

        bytes memory depositData = abi.encode(childBridge.DEPOSIT_SIG(), address(rootToken), sender, receiver, amount);

        address childToken = childBridge.rootTokenToChildToken(address(rootToken));

        vm.expectEmit(address(childBridge));
        emit ChildChainERC20Deposit(address(rootToken), childToken, sender, receiver, amount);
        childBridge.onMessageReceive(depositData);
    }

    function test_onMessageReceive_Deposit_TransfersTokensToReceiver() public {
        setupChildDeposit(rootToken, childBridge);

        address sender = address(100);
        address receiver = address(200);
        uint256 amount = 1000;

        bytes memory depositData = abi.encode(childBridge.DEPOSIT_SIG(), address(rootToken), sender, receiver, amount);

        address childToken = childBridge.rootTokenToChildToken(address(rootToken));

        uint256 receiverPreBal = ChildERC20(childTokenTemplate).balanceOf(receiver);

        childBridge.onMessageReceive(depositData);

        assertEq(ChildERC20(childToken).balanceOf(receiver), receiverPreBal + amount, "receiver balance not increased");
    }

    function test_onMessageReceive_Deposit_IncreasesTotalSupply() public {
        setupChildDeposit(rootToken, childBridge);

        address sender = address(100);
        address receiver = address(200);
        uint256 amount = 1000;

        bytes memory depositData = abi.encode(childBridge.DEPOSIT_SIG(), address(rootToken), sender, receiver, amount);

        address childToken = childBridge.rootTokenToChildToken(address(rootToken));

        uint256 totalSupplyPre = ChildERC20(childToken).totalSupply();

        childBridge.onMessageReceive(depositData);

        assertEq(ChildERC20(childToken).totalSupply(), totalSupplyPre + amount, "totalSupply not increased");
    }

    function test_RevertIf_onMessageReceive_Deposit_NotMapped() public {
        address sender = address(100);
        address receiver = address(200);
        uint256 amount = 1000;

        bytes memory data = abi.encode(childBridge.DEPOSIT_SIG(), address(rootToken), sender, receiver, amount);

        vm.expectRevert(NotMapped.selector);
        childBridge.onMessageReceive(data);
    }

    function test_RevertIf_onMessageReceive_Deposit_RootZeroAddress() public {
        address sender = address(100);
        address receiver = address(200);
        uint256 amount = 1000;

        bytes memory depositData = abi.encode(childBridge.DEPOSIT_SIG(), address(0), sender, receiver, amount);

        vm.expectRevert(ZeroAddress.selector);
        childBridge.onMessageReceive(depositData);
    }

    function test_RevertIf_onMessageReceive_Deposit_ReceiverZeroAddress() public {
        address sender = address(100);
        address receiver = address(0);
        uint256 amount = 1000;

        bytes memory depositData = abi.encode(childBridge.DEPOSIT_SIG(), address(rootToken), sender, receiver, amount);

        vm.expectRevert(ZeroAddress.selector);
        childBridge.onMessageReceive(depositData);
    }

    function test_RevertIf_onMessageReceive_DepositWithEmptyContract() public {
        address sender = address(100);
        address receiver = address(200);
        uint256 amount = 1000;

        address rootAddress = address(0x123);
        {
            // Found by running `forge inspect src/child/ChildERC20Bridge.sol:ChildERC20Bridge storageLayout | grep -B3 -A5 -i "rootTokenToChildToken"`
            uint256 rootTokenToChildTokenMappingSlot = 251;
            address childAddress = address(444444);
            bytes32 slot = getMappingStorageSlotFor(rootAddress, rootTokenToChildTokenMappingSlot);
            bytes32 data = bytes32(uint256(uint160(childAddress)));
            vm.store(address(childBridge), slot, data);
        }

        bytes memory depositData = abi.encode(childBridge.DEPOSIT_SIG(), rootAddress, sender, receiver, amount);

        vm.expectRevert(EmptyTokenContract.selector);
        childBridge.onMessageReceive(depositData);
    }
}<|MERGE_RESOLUTION|>--- conflicted
+++ resolved
@@ -473,13 +473,8 @@
 
         bytes memory depositData = abi.encode(childBridge.DEPOSIT_SIG(), ROOT_IMX_TOKEN, sender, receiver, amount);
 
-<<<<<<< HEAD
-        vm.expectRevert("Address: insufficient balance");
-        childBridge.onMessageReceive(depositData);
-=======
         vm.expectRevert(InsufficientIMX.selector);
-        childBridge.onMessageReceive(ROOT_CHAIN_NAME, ROOT_BRIDGE_ADAPTOR, depositData);
->>>>>>> 5e5e2c27
+        childBridge.onMessageReceive(depositData);
     }
 
     function test_onMessageReceive_Deposit_EmitsChildChainERC20DepositEvent() public {
