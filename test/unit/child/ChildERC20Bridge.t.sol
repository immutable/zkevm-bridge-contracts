--- conflicted
+++ resolved
@@ -41,10 +41,7 @@
             adaptorManager: address(this)
         });
         childBridge.initialize(
-<<<<<<< HEAD
-=======
             roles,
->>>>>>> bf38d428
             address(this),
             ROOT_BRIDGE_ADAPTOR,
             address(childTokenTemplate),
@@ -117,10 +114,7 @@
         });
         vm.expectRevert("Initializable: contract is already initialized");
         childBridge.initialize(
-<<<<<<< HEAD
-=======
             roles,
->>>>>>> bf38d428
             address(this),
             ROOT_BRIDGE_ADAPTOR,
             address(childTokenTemplate),
@@ -179,11 +173,7 @@
         });
 
         vm.expectRevert(ZeroAddress.selector);
-<<<<<<< HEAD
-        bridge.initialize(address(0), ROOT_BRIDGE_ADAPTOR, address(1), ROOT_CHAIN_NAME, address(1), address(1));
-=======
         bridge.initialize(roles, address(0), ROOT_BRIDGE_ADAPTOR, address(1), ROOT_CHAIN_NAME, address(1), address(1));
->>>>>>> bf38d428
     }
 
     function test_RevertIf_InitializeWithAZeroAddressChildTemplate() public {
@@ -196,11 +186,7 @@
         });
 
         vm.expectRevert(ZeroAddress.selector);
-<<<<<<< HEAD
-        bridge.initialize(address(1), ROOT_BRIDGE_ADAPTOR, address(0), ROOT_CHAIN_NAME, address(1), address(1));
-=======
         bridge.initialize(roles, address(1), ROOT_BRIDGE_ADAPTOR, address(0), ROOT_CHAIN_NAME, address(1), address(1));
->>>>>>> bf38d428
     }
 
     function test_RevertIf_InitializeWithAZeroAddressIMXToken() public {
@@ -213,17 +199,7 @@
         });
 
         vm.expectRevert(ZeroAddress.selector);
-<<<<<<< HEAD
-        bridge.initialize(address(1), ROOT_BRIDGE_ADAPTOR, address(1), ROOT_CHAIN_NAME, address(0), address(1));
-    }
-
-    function test_RevertIf_InitializeWithAZeroAddressWIMXToken() public {
-        ChildERC20Bridge bridge = new ChildERC20Bridge();
-        vm.expectRevert(ZeroAddress.selector);
-        bridge.initialize(address(1), ROOT_BRIDGE_ADAPTOR, address(1), ROOT_CHAIN_NAME, address(1), address(0));
-=======
         bridge.initialize(roles, address(1), ROOT_BRIDGE_ADAPTOR, address(1), ROOT_CHAIN_NAME, address(0), address(1));
->>>>>>> bf38d428
     }
 
     function test_RevertIf_InitializeWithAZeroAddressAll() public {
@@ -236,11 +212,7 @@
         });
 
         vm.expectRevert(ZeroAddress.selector);
-<<<<<<< HEAD
-        bridge.initialize(address(0), ROOT_BRIDGE_ADAPTOR, address(0), ROOT_CHAIN_NAME, address(0), address(0));
-=======
         bridge.initialize(roles, address(0), ROOT_BRIDGE_ADAPTOR, address(0), ROOT_CHAIN_NAME, address(0), address(0));
->>>>>>> bf38d428
     }
 
     function test_RevertIf_InitializeWithAnEmptyBridgeAdaptorString() public {
@@ -254,11 +226,7 @@
 
         vm.expectRevert(InvalidRootERC20BridgeAdaptor.selector);
         bridge.initialize(
-<<<<<<< HEAD
-            address(this), "", address(childTokenTemplate), ROOT_CHAIN_NAME, ROOT_IMX_TOKEN, CHILD_WIMX_TOKEN
-=======
             roles, address(this), "", address(childTokenTemplate), ROOT_CHAIN_NAME, ROOT_IMX_TOKEN, CHILD_WIMX_TOKEN
->>>>>>> bf38d428
         );
     }
 
@@ -273,11 +241,7 @@
 
         vm.expectRevert(InvalidRootChain.selector);
         bridge.initialize(
-<<<<<<< HEAD
-            address(this), ROOT_BRIDGE_ADAPTOR, address(childTokenTemplate), "", ROOT_IMX_TOKEN, CHILD_WIMX_TOKEN
-=======
             roles, address(this), ROOT_BRIDGE_ADAPTOR, address(childTokenTemplate), "", ROOT_IMX_TOKEN, CHILD_WIMX_TOKEN
->>>>>>> bf38d428
         );
     }
 
