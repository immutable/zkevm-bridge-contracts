--- conflicted
+++ resolved
@@ -35,14 +35,7 @@
         childTokenTemplate.initialize(address(123), "Test", "TST", 18);
         
         childBridge = new ChildERC20Bridge();
-<<<<<<< HEAD
         childBridge.initialize(address(this), ROOT_BRIDGE_ADAPTOR, address(childTokenTemplate), ROOT_CHAIN_NAME, ROOT_IMX_TOKEN);
-=======
-
-        childBridge.initialize(
-            address(this), ROOT_BRIDGE_ADAPTOR, address(childTokenTemplate), ROOT_CHAIN_NAME, IMX_TOKEN
-        );
->>>>>>> 52a72435
     }
 
     function test_Initialize() public {
@@ -57,13 +50,7 @@
 
     function test_RevertIfInitializeTwice() public {
         vm.expectRevert("Initializable: contract is already initialized");
-<<<<<<< HEAD
         childBridge.initialize(address(this), ROOT_BRIDGE_ADAPTOR, address(childTokenTemplate), ROOT_CHAIN_NAME, ROOT_IMX_TOKEN);
-=======
-        childBridge.initialize(
-            address(this), ROOT_BRIDGE_ADAPTOR, address(childTokenTemplate), ROOT_CHAIN_NAME, IMX_TOKEN
-        );
->>>>>>> 52a72435
     }
 
     function test_RevertIf_InitializeWithAZeroAddressAdapter() public {
@@ -200,13 +187,9 @@
     }
 
     function test_RevertIf_mapTokenCalledWithIMXAddress() public {
-<<<<<<< HEAD
         bytes memory data = abi.encode(
             childBridge.MAP_TOKEN_SIG(), ROOT_IMX_TOKEN, "ImmutableX", "IMX", 18
         );
-=======
-        bytes memory data = abi.encode(childBridge.MAP_TOKEN_SIG(), IMX_TOKEN, "ImmutableX", "IMX", 18);
->>>>>>> 52a72435
         vm.expectRevert(CantMapIMX.selector);
         childBridge.onMessageReceive(ROOT_CHAIN_NAME, ROOT_BRIDGE_ADAPTOR, data);
     }
