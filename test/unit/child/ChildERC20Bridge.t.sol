--- conflicted
+++ resolved
@@ -35,14 +35,8 @@
         childTokenTemplate.initialize(address(123), "Test", "TST", 18);
 
         childBridge = new ChildERC20Bridge();
-<<<<<<< HEAD
-
-        childBridge.initialize(
-            address(this), ROOT_BRIDGE_ADAPTOR, address(childTokenTemplate), ROOT_CHAIN_NAME, IMX_TOKEN
-=======
         childBridge.initialize(
             address(this), ROOT_BRIDGE_ADAPTOR, address(childTokenTemplate), ROOT_CHAIN_NAME, ROOT_IMX_TOKEN
->>>>>>> 59e4a8c3
         );
     }
 
@@ -59,11 +53,7 @@
     function test_RevertIfInitializeTwice() public {
         vm.expectRevert("Initializable: contract is already initialized");
         childBridge.initialize(
-<<<<<<< HEAD
-            address(this), ROOT_BRIDGE_ADAPTOR, address(childTokenTemplate), ROOT_CHAIN_NAME, IMX_TOKEN
-=======
             address(this), ROOT_BRIDGE_ADAPTOR, address(childTokenTemplate), ROOT_CHAIN_NAME, ROOT_IMX_TOKEN
->>>>>>> 59e4a8c3
         );
     }
 
@@ -201,11 +191,7 @@
     }
 
     function test_RevertIf_mapTokenCalledWithIMXAddress() public {
-<<<<<<< HEAD
-        bytes memory data = abi.encode(childBridge.MAP_TOKEN_SIG(), IMX_TOKEN, "ImmutableX", "IMX", 18);
-=======
         bytes memory data = abi.encode(childBridge.MAP_TOKEN_SIG(), ROOT_IMX_TOKEN, "ImmutableX", "IMX", 18);
->>>>>>> 59e4a8c3
         vm.expectRevert(CantMapIMX.selector);
         childBridge.onMessageReceive(ROOT_CHAIN_NAME, ROOT_BRIDGE_ADAPTOR, data);
     }
