--- conflicted
+++ resolved
@@ -76,15 +76,10 @@
         rootBridgeFlowRate.setRateControlThreshold(address(token), 1000 ether, 100 ether, 10 ether);
         rootBridgeFlowRate.setRateControlThreshold(IMX_TOKEN_ADDRESS, 1000 ether, 100 ether, 10 ether);
         // And give the bridge some tokens
-<<<<<<< HEAD
-        token.transfer(address(rootBridgeFlowRate), 100 ether);
-        imxToken.transfer(address(rootBridgeFlowRate), 100 ether);
-=======
         token.transfer(address(rootBridge), 100 ether);
         imxToken.transfer(address(rootBridge), 100 ether);
         // Give bridge some ETH
         deal(address(rootBridge), 100 ether);
->>>>>>> c34970e9
     }
 
     function test_RevertsIf_WithdrawWithInvalidSourceChain() public {
