// SPDX-License-Identifier: MIT
pragma solidity ^0.8.21;

import {Test, console2} from "forge-std/Test.sol";
import {ERC20PresetMinterPauser} from "@openzeppelin/contracts/token/ERC20/presets/ERC20PresetMinterPauser.sol";
import {Strings} from "@openzeppelin/contracts/utils/Strings.sol";
import {MockAxelarGateway} from "../src/test/root/MockAxelarGateway.sol";
import {MockAxelarGasService} from "../src/test/root/MockAxelarGasService.sol";
import {RootERC20Bridge, IERC20Metadata} from "../src/root/RootERC20Bridge.sol";
import {ChildERC20Bridge} from "../src/child/ChildERC20Bridge.sol";

import {IChildERC20, ChildERC20} from "../src/child/ChildERC20.sol";
import {RootAxelarBridgeAdaptor} from "../src/root/RootAxelarBridgeAdaptor.sol";

contract Utils is Test {

    function integrationSetup(
        address childBridge,
        address childBridgeAdaptor,
        string memory childBridgeName,
<<<<<<< HEAD
        address imxTokenAddress
    )
=======
        address imxTokenAddress,
        address ethTokenAddress)
>>>>>>> e5b54284
        public
        returns (
            ERC20PresetMinterPauser token,
            RootERC20Bridge rootBridge,
            RootAxelarBridgeAdaptor axelarAdaptor,
            MockAxelarGateway mockAxelarGateway,
            MockAxelarGasService axelarGasService
        )
    {
        token = new ERC20PresetMinterPauser("Test", "TST");
        token.mint(address(this), 1000000 ether);

        rootBridge = new RootERC20Bridge();
        mockAxelarGateway = new MockAxelarGateway();
        axelarGasService = new MockAxelarGasService();

        axelarAdaptor = new RootAxelarBridgeAdaptor(
            address(rootBridge),
            childBridgeName,
            address(mockAxelarGateway),
            address(axelarGasService)
        );

<<<<<<< HEAD
        rootBridge.initialize(address(axelarAdaptor), childBridge, Strings.toHexString(childBridgeAdaptor), address(token), imxTokenAddress);
=======
        rootBridge.initialize(address(axelarAdaptor), childBridge, childBridgeAdaptor, address(token), imxTokenAddress, ethTokenAddress);
>>>>>>> e5b54284
        axelarAdaptor.setChildBridgeAdaptor();
    }

    function setupDeposit(
        ERC20PresetMinterPauser token,
        RootERC20Bridge rootBridge,
        uint256 mapTokenFee,
        uint256 depositFee,
        uint256 tokenAmount,
        bool saveTokenMapping
    ) public returns (address childToken, bytes memory predictedPayload) {
        return _setupDeposit(token, rootBridge, mapTokenFee, depositFee, tokenAmount, address(this), saveTokenMapping);
    }

    function setupDepositTo(
        ERC20PresetMinterPauser token,
        RootERC20Bridge rootBridge,
        uint256 mapTokenFee,
        uint256 depositFee,
        uint256 tokenAmount,
        address to,
        bool saveTokenMapping
    ) public returns (address childToken, bytes memory predictedPayload) {
        return _setupDeposit(token, rootBridge, mapTokenFee, depositFee, tokenAmount, to, saveTokenMapping);
    }

    function _setupDeposit(
        ERC20PresetMinterPauser token,
        RootERC20Bridge rootBridge,
        uint256 mapTokenFee,
        uint256 depositFee,
        uint256 tokenAmount,
        address to,
        bool saveTokenMapping
    ) public returns (address childToken, bytes memory predictedPayload) {
        predictedPayload = abi.encode(rootBridge.DEPOSIT_SIG(), address(token), address(this), to, tokenAmount);
        if (saveTokenMapping) {
            childToken = rootBridge.mapToken{value: mapTokenFee}(token);
        }
        if (address(token) == address(0xeee)) {
            vm.deal(to, tokenAmount+depositFee);
        } else {
            token.mint(address(this), tokenAmount);
            token.approve(address(rootBridge), tokenAmount);
        }
        
        return (childToken, predictedPayload);
    }

    function setupChildDeposit(
        ChildERC20 token,
        ChildERC20Bridge childBridge,
        string memory sourceChain,
        string memory sourceAddress
    ) public {
        string memory name = "TEST";
        string memory symbol = "TST";
        uint8 decimals = 18;

        bytes memory payload = abi.encode(childBridge.MAP_TOKEN_SIG(), address(token), name, symbol, decimals);

        childBridge.onMessageReceive(sourceChain, sourceAddress, payload);
    }

    function getMappingStorageSlotFor(address key, uint256 position) public pure returns (bytes32 slot) {
        slot = keccak256(abi.encode(key, position));
    }
}<|MERGE_RESOLUTION|>--- conflicted
+++ resolved
@@ -18,13 +18,8 @@
         address childBridge,
         address childBridgeAdaptor,
         string memory childBridgeName,
-<<<<<<< HEAD
-        address imxTokenAddress
-    )
-=======
         address imxTokenAddress,
         address ethTokenAddress)
->>>>>>> e5b54284
         public
         returns (
             ERC20PresetMinterPauser token,
@@ -48,11 +43,7 @@
             address(axelarGasService)
         );
 
-<<<<<<< HEAD
-        rootBridge.initialize(address(axelarAdaptor), childBridge, Strings.toHexString(childBridgeAdaptor), address(token), imxTokenAddress);
-=======
-        rootBridge.initialize(address(axelarAdaptor), childBridge, childBridgeAdaptor, address(token), imxTokenAddress, ethTokenAddress);
->>>>>>> e5b54284
+        rootBridge.initialize(address(axelarAdaptor), childBridge, Strings.toHexString(childBridgeAdaptor), address(token), imxTokenAddress, ethTokenAddress);
         axelarAdaptor.setChildBridgeAdaptor();
     }
 
