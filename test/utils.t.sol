// SPDX-License-Identifier: MIT
pragma solidity ^0.8.21;

import {Test, console2} from "forge-std/Test.sol";
import {ERC20PresetMinterPauser} from "@openzeppelin/contracts/token/ERC20/presets/ERC20PresetMinterPauser.sol";
import {Strings} from "@openzeppelin/contracts/utils/Strings.sol";
import {MockAxelarGateway} from "../src/test/root/MockAxelarGateway.sol";
import {MockAxelarGasService} from "../src/test/root/MockAxelarGasService.sol";
import {RootERC20Bridge, IERC20Metadata} from "../src/root/RootERC20Bridge.sol";
import {ChildERC20Bridge} from "../src/child/ChildERC20Bridge.sol";

import {IChildERC20, ChildERC20} from "../src/child/ChildERC20.sol";
import {RootAxelarBridgeAdaptor} from "../src/root/RootAxelarBridgeAdaptor.sol";

contract Utils is Test {
    function integrationSetup(
        address childBridge,
        address childBridgeAdaptor,
        string memory childBridgeName,
<<<<<<< HEAD
        address imxTokenAddress,
        address ethTokenAddress
=======
        address imxTokenAddress
>>>>>>> 59e4a8c3
    )
        public
        returns (
            ERC20PresetMinterPauser imxToken,
            ERC20PresetMinterPauser token,
            RootERC20Bridge rootBridge,
            RootAxelarBridgeAdaptor axelarAdaptor,
            MockAxelarGateway mockAxelarGateway,
            MockAxelarGasService axelarGasService
        )
    {
        token = new ERC20PresetMinterPauser("Test", "TST");
        token.mint(address(this), 1000000 ether);

        deployCodeTo("ERC20PresetMinterPauser.sol", abi.encode("ImmutableX", "IMX"), imxTokenAddress);
        imxToken = ERC20PresetMinterPauser(imxTokenAddress);
        imxToken.mint(address(this), 1000000 ether);

        rootBridge = new RootERC20Bridge();
        mockAxelarGateway = new MockAxelarGateway();
        axelarGasService = new MockAxelarGasService();

        axelarAdaptor = new RootAxelarBridgeAdaptor(
            address(rootBridge),
            childBridgeName,
            address(mockAxelarGateway),
            address(axelarGasService)
        );

<<<<<<< HEAD
        rootBridge.initialize(
            address(axelarAdaptor),
            childBridge,
            Strings.toHexString(childBridgeAdaptor),
            address(token),
            imxTokenAddress,
            ethTokenAddress
        );
=======
        rootBridge.initialize(address(axelarAdaptor), childBridge, childBridgeAdaptor, address(token), imxTokenAddress);
>>>>>>> 59e4a8c3
        axelarAdaptor.setChildBridgeAdaptor();
    }

    function setupDeposit(
        ERC20PresetMinterPauser token,
        RootERC20Bridge rootBridge,
        uint256 mapTokenFee,
        uint256 depositFee,
        uint256 tokenAmount,
        bool saveTokenMapping
    ) public returns (address childToken, bytes memory predictedPayload) {
        return _setupDeposit(token, rootBridge, mapTokenFee, depositFee, tokenAmount, address(this), saveTokenMapping);
    }

    function setupDepositTo(
        ERC20PresetMinterPauser token,
        RootERC20Bridge rootBridge,
        uint256 mapTokenFee,
        uint256 depositFee,
        uint256 tokenAmount,
        address to,
        bool saveTokenMapping
    ) public returns (address childToken, bytes memory predictedPayload) {
        return _setupDeposit(token, rootBridge, mapTokenFee, depositFee, tokenAmount, to, saveTokenMapping);
    }

    function _setupDeposit(
        ERC20PresetMinterPauser token,
        RootERC20Bridge rootBridge,
        uint256 mapTokenFee,
        uint256 depositFee,
        uint256 tokenAmount,
        address to,
        bool saveTokenMapping
    ) public returns (address childToken, bytes memory predictedPayload) {
        predictedPayload = abi.encode(rootBridge.DEPOSIT_SIG(), address(token), address(this), to, tokenAmount);
        if (saveTokenMapping) {
            childToken = rootBridge.mapToken{value: mapTokenFee}(token);
        }

        if (address(token) == address(0xeee)) {
            vm.deal(to, tokenAmount + depositFee);
        } else {
            token.mint(address(this), tokenAmount);
            token.approve(address(rootBridge), tokenAmount);
        }

        return (childToken, predictedPayload);
    }

    function setupChildDeposit(
        ChildERC20 token,
        ChildERC20Bridge childBridge,
        string memory sourceChain,
        string memory sourceAddress
    ) public {
        string memory name = "TEST";
        string memory symbol = "TST";
        uint8 decimals = 18;

        bytes memory payload = abi.encode(childBridge.MAP_TOKEN_SIG(), address(token), name, symbol, decimals);

        childBridge.onMessageReceive(sourceChain, sourceAddress, payload);
    }

    function getMappingStorageSlotFor(address key, uint256 position) public pure returns (bytes32 slot) {
        slot = keccak256(abi.encode(key, position));
    }
}<|MERGE_RESOLUTION|>--- conflicted
+++ resolved
@@ -17,12 +17,7 @@
         address childBridge,
         address childBridgeAdaptor,
         string memory childBridgeName,
-<<<<<<< HEAD
-        address imxTokenAddress,
-        address ethTokenAddress
-=======
         address imxTokenAddress
->>>>>>> 59e4a8c3
     )
         public
         returns (
@@ -52,18 +47,13 @@
             address(axelarGasService)
         );
 
-<<<<<<< HEAD
         rootBridge.initialize(
             address(axelarAdaptor),
             childBridge,
             Strings.toHexString(childBridgeAdaptor),
             address(token),
-            imxTokenAddress,
-            ethTokenAddress
+            imxTokenAddress
         );
-=======
-        rootBridge.initialize(address(axelarAdaptor), childBridge, childBridgeAdaptor, address(token), imxTokenAddress);
->>>>>>> 59e4a8c3
         axelarAdaptor.setChildBridgeAdaptor();
     }
 
