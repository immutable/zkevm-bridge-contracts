--- conflicted
+++ resolved
@@ -56,13 +56,10 @@
             address(token),
             imxTokenAddress,
             wethTokenAddress
-<<<<<<< HEAD
-=======
         );
 
         axelarAdaptor.initialize(
             address(rootBridge), childBridgeName, address(mockAxelarGateway), address(axelarGasService)
->>>>>>> c4248b8e
         );
     }
 
