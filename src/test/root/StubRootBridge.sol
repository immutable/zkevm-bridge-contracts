--- conflicted
+++ resolved
@@ -1,9 +1,5 @@
 // SPDX-License-Identifier: Apache 2.0
-<<<<<<< HEAD
-pragma solidity ^0.8.19;
-=======
 pragma solidity 0.8.19;
->>>>>>> 81697c0d
 
 import {Strings} from "@openzeppelin/contracts/utils/Strings.sol";
 
