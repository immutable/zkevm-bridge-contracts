// SPDX-License-Identifier: Apache 2.0
pragma solidity ^0.8.21;

import {Initializable} from "@openzeppelin/contracts-upgradeable/proxy/utils/Initializable.sol";
import {SafeERC20} from "@openzeppelin/contracts/token/ERC20/utils/SafeERC20.sol";
import {Clones} from "@openzeppelin/contracts/proxy/Clones.sol";
import {Address} from "@openzeppelin/contracts/utils/Address.sol";
import {Strings} from "@openzeppelin/contracts/utils/Strings.sol";
import {Ownable2Step} from "@openzeppelin/contracts/access/Ownable2Step.sol";
import {IAxelarGateway} from "@axelar-cgp-solidity/contracts/interfaces/IAxelarGateway.sol";
import {IRootERC20Bridge, IERC20Metadata} from "../interfaces/root/IRootERC20Bridge.sol";
import {IRootERC20BridgeEvents, IRootERC20BridgeErrors} from "../interfaces/root/IRootERC20Bridge.sol";
import {IRootERC20BridgeAdaptor} from "../interfaces/root/IRootERC20BridgeAdaptor.sol";

/**
 * @notice RootERC20Bridge is a bridge that allows ERC20 tokens to be transferred from the root chain to the child chain.
 * @dev This contract is designed to be upgradeable.
 * @dev Follows a pattern of using a bridge adaptor to communicate with the child chain. This is because the underlying communication protocol may change,
 *      and also allows us to decouple vendor-specific messaging logic from the bridge logic.
 * @dev Because of this pattern, any checks or logic that is agnostic to the messaging protocol should be done in RootERC20Bridge.
 * @dev Any checks or logic that is specific to the underlying messaging protocol should be done in the bridge adaptor.
 */
contract RootERC20Bridge is
    Ownable2Step,
    Initializable,
    IRootERC20Bridge,
    IRootERC20BridgeEvents,
    IRootERC20BridgeErrors
{
    using SafeERC20 for IERC20Metadata;

    bytes32 public constant MAP_TOKEN_SIG = keccak256("MAP_TOKEN");
    bytes32 public constant DEPOSIT_SIG = keccak256("DEPOSIT");
    address public constant NATIVE_TOKEN = address(0xeee);

    IRootERC20BridgeAdaptor public rootBridgeAdaptor;
    /// @dev Used to verify source address in messages sent from child chain.
    /// @dev Stringified version of address.
    string public childBridgeAdaptor;
    /// @dev The address that will be minting tokens on the child chain.
    address public childERC20Bridge;
    /// @dev The address of the token template that will be cloned to create tokens on the child chain.
    address public childTokenTemplate;
    mapping(address => address) public rootTokenToChildToken;
    /// @dev The address of the IMX ERC20 token on L1.
    address public rootIMXToken;
    /// @dev The address of the ETH ERC20 token on L2.
    address public childETHToken;

    /**
     * @notice Initilization function for RootERC20Bridge.
     * @param newRootBridgeAdaptor Address of StateSender to send bridge messages to, and receive messages from.
     * @param newChildERC20Bridge Address of child ERC20 bridge to communicate with.
     * @param newChildBridgeAdaptor Address of child bridge adaptor to communicate with (As a checksummed string).
     * @param newChildTokenTemplate Address of child token template to clone.
     * @param newRootIMXToken Address of ERC20 IMX on the root chain.
     * @param newChildETHToken Address of ERC20 ETH on the child chain.
     * @dev Can only be called once.
     */
    function initialize(
        address newRootBridgeAdaptor,
        address newChildERC20Bridge,
<<<<<<< HEAD
        string memory newChildBridgeAdaptor,
        address newChildTokenTemplate,
        address newRootIMXToken
    ) public initializer {
        if (
            newRootBridgeAdaptor == address(0) || newChildERC20Bridge == address(0)
                || newChildTokenTemplate == address(0)
                || newRootIMXToken == address(0)
        ) {
=======
        address newChildBridgeAdaptor,
        address newChildTokenTemplate, 
        address newRootIMXToken,
        address newChildETHToken)
        public
        initializer
    {
        if (newRootBridgeAdaptor == address(0) 
        || newChildERC20Bridge == address(0) 
        || newChildTokenTemplate == address(0)
        || newChildBridgeAdaptor == address(0) 
        || newRootIMXToken == address(0)
        || newChildETHToken == address(0))
        {
>>>>>>> e5b54284
            revert ZeroAddress();
        }
        if (bytes(newChildBridgeAdaptor).length == 0) {
            revert InvalidChildERC20BridgeAdaptor();
        }
        childERC20Bridge = newChildERC20Bridge;
        childTokenTemplate = newChildTokenTemplate;
        rootIMXToken = newRootIMXToken;
        childETHToken = newChildETHToken;
        rootBridgeAdaptor = IRootERC20BridgeAdaptor(newRootBridgeAdaptor);
        childBridgeAdaptor = newChildBridgeAdaptor;
    }

    /**
     * @inheritdoc IRootERC20Bridge
     * @dev TODO when this becomes part of the deposit flow on a token's first bridge, this logic will need to be mostly moved into an internal function.
     *      Additionally, we need to investigate what the ordering guarantees are. i.e. if we send a map token message, then a bridge token message,
     *      in the same TX (or even very close but separate transactions), is it possible the order gets reversed? This could potentially make some
     *      first bridges break and we might then have to separate them and wait for the map to be confirmed.
     */
    function mapToken(IERC20Metadata rootToken) external payable override returns (address) {
        return _mapToken(rootToken);
    }

    function depositETH(uint256 amount) external payable { //override removed?
        _depositETH(msg.sender, amount);
    }

    function depositToETH(address receiver, uint256 amount) external payable { //override removed?
        _depositETH(receiver, amount);
    }

    function _depositETH(address receiver, uint256 amount) private {
        if (msg.value < amount) {
            revert InsufficientValue();
        }

        uint256 expectedBalance = address(this).balance - (msg.value - amount);
    
        _deposit(IERC20Metadata(NATIVE_TOKEN), receiver, amount);

        // invariant check to ensure that the root native balance has increased by the amount deposited
        if (address(this).balance != expectedBalance) {
            revert BalanceInvariantCheckFailed(address(this).balance, expectedBalance);
        }
    }

    /**
     * @inheritdoc IRootERC20Bridge
     */
    function deposit(IERC20Metadata rootToken, uint256 amount) external payable override {
        _depositERC20(rootToken, msg.sender, amount);
    }

    /**
     * @inheritdoc IRootERC20Bridge
     */
    function depositTo(IERC20Metadata rootToken, address receiver, uint256 amount) external payable override {
        _depositERC20(rootToken, receiver, amount);
    }

    function _depositERC20(IERC20Metadata rootToken, address receiver, uint256 amount) private {
        uint256 expectedBalance = rootToken.balanceOf(address(this)) + amount;
        _deposit(rootToken, receiver, amount);
        // invariant check to ensure that the root token balance has increased by the amount deposited
        // slither-disable-next-line incorrect-equality
        if (rootToken.balanceOf(address(this)) != expectedBalance) {
            revert BalanceInvariantCheckFailed(rootToken.balanceOf(address(this)), expectedBalance);
        }
    }

    function _mapToken(IERC20Metadata rootToken) private returns (address) {
        if (address(rootToken) == address(0)) {
            revert ZeroAddress();
        }
        if (address(rootToken) == rootIMXToken) {
            revert CantMapIMX();
        }
        if (rootTokenToChildToken[address(rootToken)] != address(0)) {
            revert AlreadyMapped();
        }

        address childBridge = childERC20Bridge;

        address childToken =
            Clones.predictDeterministicAddress(childTokenTemplate, keccak256(abi.encodePacked(rootToken)), childBridge);

        rootTokenToChildToken[address(rootToken)] = childToken;

        bytes memory payload =
            abi.encode(MAP_TOKEN_SIG, rootToken, rootToken.name(), rootToken.symbol(), rootToken.decimals());
        // TODO investigate using delegatecall to keep the axelar message sender as the bridge contract, since adaptor can change.
        rootBridgeAdaptor.sendMessage{value: msg.value}(payload, msg.sender);

        emit L1TokenMapped(address(rootToken), childToken);
        return childToken;
    }

    function _deposit(IERC20Metadata rootToken, address receiver, uint256 amount) private {
        if (receiver == address(0) || address(rootToken) == address(0)) {
            revert ZeroAddress();
        }

        if (amount == 0) {
            revert ZeroAmount();
        }

        address childToken;
        uint256 feeAmount;

        // The native token does not need to be mapped since it should have been mapped on initialization
        // The native token also cannot be transferred since it was received in the payable function call
        // TODO We can call _mapToken here, but ordering in the GMP is not guaranteed.
        //      Therefore, we need to decide how to handle this and it may be a UI decision to wait until map token message is executed on child chain.
        //      Discuss this, and add this decision to the design doc.
<<<<<<< HEAD
        // TODO NATIVE TOKEN BRIDGING NOT YET SUPPORTED
        if (address(rootToken) != NATIVE_TOKEN) {
=======
        if (address(rootToken) != NATIVE_TOKEN) {  
>>>>>>> e5b54284
            if (address(rootToken) != rootIMXToken) {
                childToken = rootTokenToChildToken[address(rootToken)];
                if (childToken == address(0)) {
                    revert NotMapped();
                }
            }
<<<<<<< HEAD

=======
>>>>>>> e5b54284
            // ERC20 must be transferred explicitly
            rootToken.safeTransferFrom(msg.sender, address(this), amount);
            feeAmount = msg.value;
        } else {
            feeAmount = msg.value - amount;
        }
        
        // Deposit sig, root token address, depositor, receiver, amount
        bytes memory payload = abi.encode(DEPOSIT_SIG, rootToken, msg.sender, receiver, amount);
        // TODO investigate using delegatecall to keep the axelar message sender as the bridge contract, since adaptor can change.

        rootBridgeAdaptor.sendMessage{value: feeAmount}(payload, msg.sender);

        if (address(rootToken) == NATIVE_TOKEN) {
            emit NativeDeposit(address(rootToken), childETHToken, msg.sender, receiver, amount);
        } else if (address(rootToken) == rootIMXToken) {
            emit IMXDeposit(address(rootToken), msg.sender, receiver, amount);
        } else {
            emit ERC20Deposit(address(rootToken), childToken, msg.sender, receiver, amount);
        }
    }

    function updateRootBridgeAdaptor(address newRootBridgeAdaptor) external onlyOwner {
        if (newRootBridgeAdaptor == address(0)) {
            revert ZeroAddress();
        }
        rootBridgeAdaptor = IRootERC20BridgeAdaptor(newRootBridgeAdaptor);
    }
}<|MERGE_RESOLUTION|>--- conflicted
+++ resolved
@@ -60,18 +60,7 @@
     function initialize(
         address newRootBridgeAdaptor,
         address newChildERC20Bridge,
-<<<<<<< HEAD
         string memory newChildBridgeAdaptor,
-        address newChildTokenTemplate,
-        address newRootIMXToken
-    ) public initializer {
-        if (
-            newRootBridgeAdaptor == address(0) || newChildERC20Bridge == address(0)
-                || newChildTokenTemplate == address(0)
-                || newRootIMXToken == address(0)
-        ) {
-=======
-        address newChildBridgeAdaptor,
         address newChildTokenTemplate, 
         address newRootIMXToken,
         address newChildETHToken)
@@ -81,11 +70,9 @@
         if (newRootBridgeAdaptor == address(0) 
         || newChildERC20Bridge == address(0) 
         || newChildTokenTemplate == address(0)
-        || newChildBridgeAdaptor == address(0) 
         || newRootIMXToken == address(0)
         || newChildETHToken == address(0))
         {
->>>>>>> e5b54284
             revert ZeroAddress();
         }
         if (bytes(newChildBridgeAdaptor).length == 0) {
@@ -201,22 +188,13 @@
         // TODO We can call _mapToken here, but ordering in the GMP is not guaranteed.
         //      Therefore, we need to decide how to handle this and it may be a UI decision to wait until map token message is executed on child chain.
         //      Discuss this, and add this decision to the design doc.
-<<<<<<< HEAD
-        // TODO NATIVE TOKEN BRIDGING NOT YET SUPPORTED
-        if (address(rootToken) != NATIVE_TOKEN) {
-=======
         if (address(rootToken) != NATIVE_TOKEN) {  
->>>>>>> e5b54284
             if (address(rootToken) != rootIMXToken) {
                 childToken = rootTokenToChildToken[address(rootToken)];
                 if (childToken == address(0)) {
                     revert NotMapped();
                 }
             }
-<<<<<<< HEAD
-
-=======
->>>>>>> e5b54284
             // ERC20 must be transferred explicitly
             rootToken.safeTransferFrom(msg.sender, address(this), amount);
             feeAmount = msg.value;
