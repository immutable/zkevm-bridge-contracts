// SPDX-License-Identifier: Apache 2.0
pragma solidity ^0.8.21;

import {Initializable} from "@openzeppelin/contracts-upgradeable/proxy/utils/Initializable.sol";
import {SafeERC20} from "@openzeppelin/contracts/token/ERC20/utils/SafeERC20.sol";
import {Clones} from "@openzeppelin/contracts/proxy/Clones.sol";
import {Address} from "@openzeppelin/contracts/utils/Address.sol";
import {Strings} from "@openzeppelin/contracts/utils/Strings.sol";
import {Ownable2Step} from "@openzeppelin/contracts/access/Ownable2Step.sol";
import {IAxelarGateway} from "@axelar-cgp-solidity/contracts/interfaces/IAxelarGateway.sol";
import {IRootERC20Bridge, IERC20Metadata} from "../interfaces/root/IRootERC20Bridge.sol";
import {IRootERC20BridgeEvents, IRootERC20BridgeErrors} from "../interfaces/root/IRootERC20Bridge.sol";
import {IRootERC20BridgeAdaptor} from "../interfaces/root/IRootERC20BridgeAdaptor.sol";

/**
 * @notice RootERC20Bridge is a bridge that allows ERC20 tokens to be transferred from the root chain to the child chain.
 * @dev This contract is designed to be upgradeable.
 * @dev Follows a pattern of using a bridge adaptor to communicate with the child chain. This is because the underlying communication protocol may change,
 *      and also allows us to decouple vendor-specific messaging logic from the bridge logic.
 * @dev Because of this pattern, any checks or logic that is agnostic to the messaging protocol should be done in RootERC20Bridge.
 * @dev Any checks or logic that is specific to the underlying messaging protocol should be done in the bridge adaptor.
 */
contract RootERC20Bridge is
    Ownable2Step,
    Initializable,
    IRootERC20Bridge,
    IRootERC20BridgeEvents,
    IRootERC20BridgeErrors
{
    using SafeERC20 for IERC20Metadata;

    /// @dev leave this as the first param for the integration tests
    mapping(address => address) public rootTokenToChildToken;

    bytes32 public constant MAP_TOKEN_SIG = keccak256("MAP_TOKEN");
    bytes32 public constant DEPOSIT_SIG = keccak256("DEPOSIT");
    address public constant NATIVE_ETH = address(0xeee);

    IRootERC20BridgeAdaptor public rootBridgeAdaptor;
    /// @dev Used to verify source address in messages sent from child chain.
    string public childBridgeAdaptor;
    /// @dev The address that will be minting tokens on the child chain.
    address public childERC20Bridge;
    /// @dev The address of the token template that will be cloned to create tokens on the child chain.
    address public childTokenTemplate;
    /// @dev The address of the IMX ERC20 token on L1.
    address public rootIMXToken;
    /// @dev The address of the ETH ERC20 token on L2.
    address public childETHToken;

    /**
     * @notice Initilization function for RootERC20Bridge.
     * @param newRootBridgeAdaptor Address of StateSender to send bridge messages to, and receive messages from.
     * @param newChildERC20Bridge Address of child ERC20 bridge to communicate with.
     * @param newChildBridgeAdaptor Address of child bridge adaptor to communicate with.
     * @param newChildTokenTemplate Address of child token template to clone.
     * @param newRootIMXToken Address of ERC20 IMX on the root chain.
     * @param newChildETHToken Address of ERC20 ETH on the child chain.
     * @dev Can only be called once.
     */
    function initialize(
        address newRootBridgeAdaptor,
        address newChildERC20Bridge,
        address newChildBridgeAdaptor,
        address newChildTokenTemplate,
        address newRootIMXToken,
        address newChildETHToken
    ) public initializer {
        if (
            newRootBridgeAdaptor == address(0) || newChildERC20Bridge == address(0)
                || newChildTokenTemplate == address(0) || newChildBridgeAdaptor == address(0)
                || newRootIMXToken == address(0) || newChildETHToken == address(0)
        ) {
            revert ZeroAddress();
        }
        childERC20Bridge = newChildERC20Bridge;
        childTokenTemplate = newChildTokenTemplate;
        rootIMXToken = newRootIMXToken;
        childETHToken = newChildETHToken;
        rootBridgeAdaptor = IRootERC20BridgeAdaptor(newRootBridgeAdaptor);
        childBridgeAdaptor = Strings.toHexString(newChildBridgeAdaptor);
    }

    /**
     * @inheritdoc IRootERC20Bridge
     * @dev TODO when this becomes part of the deposit flow on a token's first bridge, this logic will need to be mostly moved into an internal function.
     *      Additionally, we need to investigate what the ordering guarantees are. i.e. if we send a map token message, then a bridge token message,
     *      in the same TX (or even very close but separate transactions), is it possible the order gets reversed? This could potentially make some
     *      first bridges break and we might then have to separate them and wait for the map to be confirmed.
     */
    function mapToken(IERC20Metadata rootToken) external payable override returns (address) {
        return _mapToken(rootToken);
    }

    function depositETH(uint256 amount) external payable {
        //override removed?
        _depositETH(msg.sender, amount);
    }

    function depositToETH(address receiver, uint256 amount) external payable {
        //override removed?
        _depositETH(receiver, amount);
    }

    function _depositETH(address receiver, uint256 amount) private {
        if (msg.value < amount) {
            revert InsufficientValue();
        }

        uint256 expectedBalance = address(this).balance - (msg.value - amount);
<<<<<<< HEAD
    
        _deposit(IERC20Metadata(NATIVE_ETH), receiver, amount);
=======

        _deposit(IERC20Metadata(NATIVE_TOKEN), receiver, amount);
>>>>>>> 52a72435

        // invariant check to ensure that the root native balance has increased by the amount deposited
        if (address(this).balance != expectedBalance) {
            revert BalanceInvariantCheckFailed(address(this).balance, expectedBalance);
        }
    }

    /**
     * @inheritdoc IRootERC20Bridge
     */
    function deposit(IERC20Metadata rootToken, uint256 amount) external payable override {
        _depositERC20(rootToken, msg.sender, amount);
    }

    /**
     * @inheritdoc IRootERC20Bridge
     */
    function depositTo(IERC20Metadata rootToken, address receiver, uint256 amount) external payable override {
        _depositERC20(rootToken, receiver, amount);
    }

    function _depositERC20(IERC20Metadata rootToken, address receiver, uint256 amount) private {
        uint256 expectedBalance = rootToken.balanceOf(address(this)) + amount;
        _deposit(rootToken, receiver, amount);
        // invariant check to ensure that the root token balance has increased by the amount deposited
        // slither-disable-next-line incorrect-equality
        if (rootToken.balanceOf(address(this)) != expectedBalance) {
            revert BalanceInvariantCheckFailed(rootToken.balanceOf(address(this)), expectedBalance);
        }
    }

    function _mapToken(IERC20Metadata rootToken) private returns (address) {
        if (address(rootToken) == address(0)) {
            revert ZeroAddress();
        }
        if (address(rootToken) == rootIMXToken) {
            revert CantMapIMX();
        }

        if (address(rootToken) == NATIVE_ETH) {
            revert CantMapETH();
        }

        if (rootTokenToChildToken[address(rootToken)] != address(0)) {
            revert AlreadyMapped();
        }

        address childBridge = childERC20Bridge;

        address childToken =
            Clones.predictDeterministicAddress(childTokenTemplate, keccak256(abi.encodePacked(rootToken)), childBridge);

        rootTokenToChildToken[address(rootToken)] = childToken;

        bytes memory payload =
            abi.encode(MAP_TOKEN_SIG, rootToken, rootToken.name(), rootToken.symbol(), rootToken.decimals());
        // TODO investigate using delegatecall to keep the axelar message sender as the bridge contract, since adaptor can change.
        rootBridgeAdaptor.sendMessage{value: msg.value}(payload, msg.sender);

        emit L1TokenMapped(address(rootToken), childToken);
        return childToken;
    }

    function _deposit(IERC20Metadata rootToken, address receiver, uint256 amount) private {
        if (receiver == address(0) || address(rootToken) == address(0)) {
            revert ZeroAddress();
        }

        if (amount == 0) {
            revert ZeroAmount();
        }

        address childToken;
        uint256 feeAmount;

        // The native token does not need to be mapped since it should have been mapped on initialization
        // The native token also cannot be transferred since it was received in the payable function call
        // TODO We can call _mapToken here, but ordering in the GMP is not guaranteed.
        //      Therefore, we need to decide how to handle this and it may be a UI decision to wait until map token message is executed on child chain.
        //      Discuss this, and add this decision to the design doc.
<<<<<<< HEAD
        if (address(rootToken) != NATIVE_ETH) {  
=======
        if (address(rootToken) != NATIVE_TOKEN) {
>>>>>>> 52a72435
            if (address(rootToken) != rootIMXToken) {
                childToken = rootTokenToChildToken[address(rootToken)];
                if (childToken == address(0)) {
                    revert NotMapped();
                }
            }
            // ERC20 must be transferred explicitly
            rootToken.safeTransferFrom(msg.sender, address(this), amount);
            feeAmount = msg.value;
        } else {
            feeAmount = msg.value - amount;
        }

        // Deposit sig, root token address, depositor, receiver, amount
        bytes memory payload = abi.encode(DEPOSIT_SIG, rootToken, msg.sender, receiver, amount);
        // TODO investigate using delegatecall to keep the axelar message sender as the bridge contract, since adaptor can change.

        rootBridgeAdaptor.sendMessage{value: feeAmount}(payload, msg.sender);

        if (address(rootToken) == NATIVE_ETH) {
            emit NativeEthDeposit(address(rootToken), childETHToken, msg.sender, receiver, amount);
        } else if (address(rootToken) == rootIMXToken) {
            emit IMXDeposit(address(rootToken), msg.sender, receiver, amount);
        } else {
            emit ERC20Deposit(address(rootToken), childToken, msg.sender, receiver, amount);
        }
    }

    function updateRootBridgeAdaptor(address newRootBridgeAdaptor) external onlyOwner {
        if (newRootBridgeAdaptor == address(0)) {
            revert ZeroAddress();
        }
        rootBridgeAdaptor = IRootERC20BridgeAdaptor(newRootBridgeAdaptor);
    }
}<|MERGE_RESOLUTION|>--- conflicted
+++ resolved
@@ -108,13 +108,8 @@
         }
 
         uint256 expectedBalance = address(this).balance - (msg.value - amount);
-<<<<<<< HEAD
     
         _deposit(IERC20Metadata(NATIVE_ETH), receiver, amount);
-=======
-
-        _deposit(IERC20Metadata(NATIVE_TOKEN), receiver, amount);
->>>>>>> 52a72435
 
         // invariant check to ensure that the root native balance has increased by the amount deposited
         if (address(this).balance != expectedBalance) {
@@ -195,11 +190,7 @@
         // TODO We can call _mapToken here, but ordering in the GMP is not guaranteed.
         //      Therefore, we need to decide how to handle this and it may be a UI decision to wait until map token message is executed on child chain.
         //      Discuss this, and add this decision to the design doc.
-<<<<<<< HEAD
         if (address(rootToken) != NATIVE_ETH) {  
-=======
-        if (address(rootToken) != NATIVE_TOKEN) {
->>>>>>> 52a72435
             if (address(rootToken) != rootIMXToken) {
                 childToken = rootTokenToChildToken[address(rootToken)];
                 if (childToken == address(0)) {
