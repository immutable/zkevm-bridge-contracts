--- conflicted
+++ resolved
@@ -81,17 +81,10 @@
         childERC20Bridge = newChildERC20Bridge;
         childTokenTemplate = newChildTokenTemplate;
         rootIMXToken = newRootIMXToken;
-<<<<<<< HEAD
         rootWETHToken = newRootWETHToken;
-        IChildERC20 clonedETHToken =
-            IChildERC20(Clones.cloneDeterministic(childTokenTemplate, keccak256(abi.encodePacked(NATIVE_ETH))));
-        childETHToken = address(clonedETHToken);
-=======
-
         childETHToken = Clones.predictDeterministicAddress(
             childTokenTemplate, keccak256(abi.encodePacked(NATIVE_ETH)), childERC20Bridge
         );
->>>>>>> 8ee323f6
         rootBridgeAdaptor = IRootERC20BridgeAdaptor(newRootBridgeAdaptor);
         childBridgeAdaptor = Strings.toHexString(newChildBridgeAdaptor);
     }
