--- conflicted
+++ resolved
@@ -5,12 +5,9 @@
 import {Clones} from "@openzeppelin/contracts/proxy/Clones.sol";
 import {Address} from "@openzeppelin/contracts/utils/Address.sol";
 import {Strings} from "@openzeppelin/contracts/utils/Strings.sol";
-<<<<<<< HEAD
 // import {Ownable2Step} from "@openzeppelin/contracts/access/Ownable2Step.sol";
 import "@openzeppelin/contracts-upgradeable/security/PausableUpgradeable.sol";
 import {IAxelarGateway} from "@axelar-cgp-solidity/contracts/interfaces/IAxelarGateway.sol";
-=======
->>>>>>> c9ce6c86
 import {
     IRootERC20Bridge,
     IERC20Metadata,
@@ -31,17 +28,14 @@
  * @dev Any checks or logic that is specific to the underlying messaging protocol should be done in the bridge adaptor.
  * @dev Note that there is undefined behaviour for bridging non-standard ERC20 tokens (e.g. rebasing tokens). Please approach such cases with great care.
  */
-<<<<<<< HEAD
 contract RootERC20Bridge is
     AccessControlUpgradeable, // AccessControlUpgradeable inherits Initializable
     PausableUpgradeable,
     IRootERC20Bridge,
     IRootERC20BridgeEvents,
-    IRootERC20BridgeErrors
+    IRootERC20BridgeErrors,
+    BridgeRoles
 {
-=======
-contract RootERC20Bridge is IRootERC20Bridge, IRootERC20BridgeEvents, IRootERC20BridgeErrors, BridgeRoles {
->>>>>>> c9ce6c86
     using SafeERC20 for IERC20Metadata;
 
     /// @dev leave this as the first param for the integration tests
