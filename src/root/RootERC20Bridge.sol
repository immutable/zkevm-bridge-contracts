--- conflicted
+++ resolved
@@ -413,7 +413,6 @@
         }
     }
 
-<<<<<<< HEAD
     function _withdraw(bytes memory data) internal virtual {
         (address rootToken, address childToken, address withdrawer, address receiver, uint256 amount) =
             _decodeAndValidateWithdrawal(data);
@@ -426,22 +425,11 @@
         returns (address rootToken, address childToken, address withdrawer, address receiver, uint256 amount)
     {
         (rootToken, withdrawer, receiver, amount) = abi.decode(data, (address, address, address, uint256));
-        if (address(rootToken) == rootIMXToken) {
-            childToken = NATIVE_IMX;
-        } else if (address(rootToken) == NATIVE_ETH) {
-            childToken = childETHToken;
-       } else {
-=======
-    function _withdraw(bytes memory data) private {
-        (address rootToken, address withdrawer, address receiver, uint256 amount) =
-            abi.decode(data, (address, address, address, uint256));
-        address childToken;
         if (rootToken == rootIMXToken) {
             childToken = NATIVE_IMX;
         } else if (rootToken == NATIVE_ETH) {
             childToken = childETHToken;
-        } else {
->>>>>>> c34970e9
+       } else {
             childToken = rootTokenToChildToken[rootToken];
             if (childToken == address(0)) {
                 revert NotMapped();
