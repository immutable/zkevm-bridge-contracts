// SPDX-License-Identifier: Apache 2.0
pragma solidity ^0.8.21;

import {Initializable} from "@openzeppelin/contracts-upgradeable/proxy/utils/Initializable.sol";
import {SafeERC20} from "@openzeppelin/contracts/token/ERC20/utils/SafeERC20.sol";
import {Clones} from "@openzeppelin/contracts/proxy/Clones.sol";
import {Address} from "@openzeppelin/contracts/utils/Address.sol";
import {Strings} from "@openzeppelin/contracts/utils/Strings.sol";
import {Ownable2Step} from "@openzeppelin/contracts/access/Ownable2Step.sol";
import {IAxelarGateway} from "@axelar-cgp-solidity/contracts/interfaces/IAxelarGateway.sol";
import {IRootERC20Bridge, IERC20Metadata} from "../interfaces/root/IRootERC20Bridge.sol";
import {IRootERC20BridgeEvents, IRootERC20BridgeErrors} from "../interfaces/root/IRootERC20Bridge.sol";
import {IRootERC20BridgeAdaptor} from "../interfaces/root/IRootERC20BridgeAdaptor.sol";
import {IChildERC20} from "../interfaces/child/IChildERC20.sol";
import {IWETH} from "../interfaces/root/IWETH.sol";

/**
 * @notice RootERC20Bridge is a bridge that allows ERC20 tokens to be transferred from the root chain to the child chain.
 * @dev This contract is designed to be upgradeable.
 * @dev Follows a pattern of using a bridge adaptor to communicate with the child chain. This is because the underlying communication protocol may change,
 *      and also allows us to decouple vendor-specific messaging logic from the bridge logic.
 * @dev Because of this pattern, any checks or logic that is agnostic to the messaging protocol should be done in RootERC20Bridge.
 * @dev Any checks or logic that is specific to the underlying messaging protocol should be done in the bridge adaptor.
 */

contract RootERC20Bridge is
    Ownable2Step,
    Initializable,
    IRootERC20Bridge,
    IRootERC20BridgeEvents,
    IRootERC20BridgeErrors
{
    using SafeERC20 for IERC20Metadata;

    /// @dev leave this as the first param for the integration tests
    mapping(address => address) public rootTokenToChildToken;

    bytes32 public constant MAP_TOKEN_SIG = keccak256("MAP_TOKEN");
    bytes32 public constant DEPOSIT_SIG = keccak256("DEPOSIT");
    address public constant NATIVE_ETH = address(0xeee);

    IRootERC20BridgeAdaptor public rootBridgeAdaptor;
    /// @dev Used to verify source address in messages sent from child chain.
    string public childBridgeAdaptor;
    /// @dev The address that will be minting tokens on the child chain.
    address public childERC20Bridge;
    /// @dev The address of the token template that will be cloned to create tokens on the child chain.
    address public childTokenTemplate;
    /// @dev The address of the IMX ERC20 token on L1.
    address public rootIMXToken;
    /// @dev The address of the ETH ERC20 token on L2.
    address public childETHToken;
    /// @dev The address of the wETH ERC20 token on L1.
    address public rootWETHToken;

    /**
     * @notice Initilization function for RootERC20Bridge.
     * @param newRootBridgeAdaptor Address of StateSender to send bridge messages to, and receive messages from.
     * @param newChildERC20Bridge Address of child ERC20 bridge to communicate with.
     * @param newChildBridgeAdaptor Address of child bridge adaptor to communicate with (As a checksummed string).
     * @param newChildTokenTemplate Address of child token template to clone.
     * @param newRootIMXToken Address of ERC20 IMX on the root chain.
     * @param newRootWETHToken Address of ERC20 WETH on the root chain.
     * @dev Can only be called once.
     */
    function initialize(
        address newRootBridgeAdaptor,
        address newChildERC20Bridge,
        string memory newChildBridgeAdaptor,
        address newChildTokenTemplate,
        address newRootIMXToken,
        address newRootWETHToken
    ) public initializer {
        if (
            newRootBridgeAdaptor == address(0) || newChildERC20Bridge == address(0)
<<<<<<< HEAD
                || newChildTokenTemplate == address(0) || newChildBridgeAdaptor == address(0)
                || newRootIMXToken == address(0) || newRootWETHToken == address(0)
=======
                || newChildTokenTemplate == address(0) || newRootIMXToken == address(0)
>>>>>>> 275d3b6d
        ) {
            revert ZeroAddress();
        }
        if (bytes(newChildBridgeAdaptor).length == 0) {
            revert InvalidChildERC20BridgeAdaptor();
        }
        childERC20Bridge = newChildERC20Bridge;
        childTokenTemplate = newChildTokenTemplate;
        rootIMXToken = newRootIMXToken;
        rootWETHToken = newRootWETHToken;
        childETHToken = Clones.predictDeterministicAddress(
            childTokenTemplate, keccak256(abi.encodePacked(NATIVE_ETH)), childERC20Bridge
        );
        rootBridgeAdaptor = IRootERC20BridgeAdaptor(newRootBridgeAdaptor);
        childBridgeAdaptor = newChildBridgeAdaptor;
    }

    function updateRootBridgeAdaptor(address newRootBridgeAdaptor) external onlyOwner {
        if (newRootBridgeAdaptor == address(0)) {
            revert ZeroAddress();
        }
        rootBridgeAdaptor = IRootERC20BridgeAdaptor(newRootBridgeAdaptor);
    }

    /**
     * @dev method to receive the ETH back from the WETH contract when it is unwrapped
     */
    receive() external payable {}

    /**
     * @inheritdoc IRootERC20Bridge
     * @dev TODO when this becomes part of the deposit flow on a token's first bridge, this logic will need to be mostly moved into an internal function.
     *      Additionally, we need to investigate what the ordering guarantees are. i.e. if we send a map token message, then a bridge token message,
     *      in the same TX (or even very close but separate transactions), is it possible the order gets reversed? This could potentially make some
     *      first bridges break and we might then have to separate them and wait for the map to be confirmed.
     */
    function mapToken(IERC20Metadata rootToken) external payable override returns (address) {
        return _mapToken(rootToken);
    }

    function depositETH(uint256 amount) external payable {
        _depositETH(msg.sender, amount);
    }

    function depositToETH(address receiver, uint256 amount) external payable {
        _depositETH(receiver, amount);
    }

    /**
     * @inheritdoc IRootERC20Bridge
     */
    function deposit(IERC20Metadata rootToken, uint256 amount) external payable override {
        _depositToken(rootToken, msg.sender, amount);
    }

    /**
     * @inheritdoc IRootERC20Bridge
     */
    function depositTo(IERC20Metadata rootToken, address receiver, uint256 amount) external payable override {
        _depositToken(rootToken, receiver, amount);
    }

    function _depositETH(address receiver, uint256 amount) private {
        if (msg.value < amount) {
            revert InsufficientValue();
        }

        uint256 expectedBalance = address(this).balance - (msg.value - amount);

        _deposit(IERC20Metadata(NATIVE_ETH), receiver, amount);

        // invariant check to ensure that the root native balance has increased by the amount deposited
        if (address(this).balance != expectedBalance) {
            revert BalanceInvariantCheckFailed(address(this).balance, expectedBalance);
        }
    }

    function _depositToken(IERC20Metadata rootToken, address receiver, uint256 amount) private {
        if (address(rootToken) == rootWETHToken) {
            _unwrapETH(amount);
            _deposit(IERC20Metadata(rootWETHToken), receiver, amount);
        } else {
            _depositERC20(rootToken, receiver, amount);
        }
    }

    function _unwrapETH(uint256 amount) private {
        uint256 expectedBalance = address(this).balance + amount;

        IERC20Metadata erc20WETH = IERC20Metadata(rootWETHToken);

        erc20WETH.safeTransferFrom(msg.sender, address(this), amount);
        IWETH(rootWETHToken).withdraw(amount);

        // invariant check to ensure that the root native balance has increased by the amount deposited
        if (address(this).balance != expectedBalance) {
            revert BalanceInvariantCheckFailed(address(this).balance, expectedBalance);
        }
    }

    function _depositERC20(IERC20Metadata rootToken, address receiver, uint256 amount) private {
        uint256 expectedBalance = rootToken.balanceOf(address(this)) + amount;
        _deposit(rootToken, receiver, amount);
        // invariant check to ensure that the root token balance has increased by the amount deposited
        // slither-disable-next-line incorrect-equality
        if (rootToken.balanceOf(address(this)) != expectedBalance) {
            revert BalanceInvariantCheckFailed(rootToken.balanceOf(address(this)), expectedBalance);
        }
    }

    function _mapToken(IERC20Metadata rootToken) private returns (address) {
        if (address(rootToken) == address(0)) {
            revert ZeroAddress();
        }
        if (address(rootToken) == rootIMXToken) {
            revert CantMapIMX();
        }

        if (address(rootToken) == NATIVE_ETH) {
            revert CantMapETH();
        }

        if (address(rootToken) == rootWETHToken) {
            revert CantMapWETH();
        }

        if (rootTokenToChildToken[address(rootToken)] != address(0)) {
            revert AlreadyMapped();
        }

        address childBridge = childERC20Bridge;

        address childToken =
            Clones.predictDeterministicAddress(childTokenTemplate, keccak256(abi.encodePacked(rootToken)), childBridge);

        rootTokenToChildToken[address(rootToken)] = childToken;

        bytes memory payload =
            abi.encode(MAP_TOKEN_SIG, rootToken, rootToken.name(), rootToken.symbol(), rootToken.decimals());
        // TODO investigate using delegatecall to keep the axelar message sender as the bridge contract, since adaptor can change.
        rootBridgeAdaptor.sendMessage{value: msg.value}(payload, msg.sender);

        emit L1TokenMapped(address(rootToken), childToken);
        return childToken;
    }

    function _deposit(IERC20Metadata rootToken, address receiver, uint256 amount) private {
        if (receiver == address(0) || address(rootToken) == address(0)) {
            revert ZeroAddress();
        }
        if (amount == 0) {
            revert ZeroAmount();
        }

        // ETH, WETH and IMX do not need to be mapped since it should have been mapped on initialization
        // ETH also cannot be transferred since it was received in the payable function call
        // WETH is also not transferred here since it was earlier unwrapped to ETH

        // TODO We can call _mapToken here, but ordering in the GMP is not guaranteed.
        // Therefore, we need to decide how to handle this and it may be a UI decision to wait until map token message is executed on child chain.
        // Discuss this, and add this decision to the design doc.

        address childToken;
        uint256 feeAmount = msg.value;
        address payloadToken = address(rootToken);

        if (address(rootToken) == NATIVE_ETH) {
            feeAmount = msg.value - amount;
        } else if (address(rootToken) == rootWETHToken) {
            payloadToken = NATIVE_ETH;
        } else {
            if (address(rootToken) != rootIMXToken) {
                childToken = rootTokenToChildToken[address(rootToken)];
                if (childToken == address(0)) {
                    revert NotMapped();
                }
            }
            rootToken.safeTransferFrom(msg.sender, address(this), amount);
        }

        // Deposit sig, root token address, depositor, receiver, amount
        bytes memory payload = abi.encode(DEPOSIT_SIG, payloadToken, msg.sender, receiver, amount);

        // TODO investigate using delegatecall to keep the axelar message sender as the bridge contract, since adaptor can change.
        rootBridgeAdaptor.sendMessage{value: feeAmount}(payload, msg.sender);

        if (address(rootToken) == NATIVE_ETH) {
            emit NativeEthDeposit(address(rootToken), childETHToken, msg.sender, receiver, amount);
        } else if (address(rootToken) == rootWETHToken) {
            emit WETHDeposit(address(rootToken), msg.sender, receiver, amount);
        } else if (address(rootToken) == rootIMXToken) {
            emit IMXDeposit(address(rootToken), msg.sender, receiver, amount);
        } else {
            emit ERC20Deposit(address(rootToken), childToken, msg.sender, receiver, amount);
        }
    }
}<|MERGE_RESOLUTION|>--- conflicted
+++ resolved
@@ -72,13 +72,11 @@
         address newRootWETHToken
     ) public initializer {
         if (
-            newRootBridgeAdaptor == address(0) || newChildERC20Bridge == address(0)
-<<<<<<< HEAD
-                || newChildTokenTemplate == address(0) || newChildBridgeAdaptor == address(0)
-                || newRootIMXToken == address(0) || newRootWETHToken == address(0)
-=======
-                || newChildTokenTemplate == address(0) || newRootIMXToken == address(0)
->>>>>>> 275d3b6d
+            newRootBridgeAdaptor == address(0) 
+            || newChildERC20Bridge == address(0)
+            || newChildTokenTemplate == address(0) 
+            || newRootIMXToken == address(0) 
+            || newRootWETHToken == address(0)
         ) {
             revert ZeroAddress();
         }
