--- conflicted
+++ resolved
@@ -6,10 +6,6 @@
 import {Clones} from "@openzeppelin/contracts/proxy/Clones.sol";
 import {Address} from "@openzeppelin/contracts/utils/Address.sol";
 import {Strings} from "@openzeppelin/contracts/utils/Strings.sol";
-<<<<<<< HEAD
-import {Address} from "@openzeppelin/contracts/utils/Address.sol";
-=======
->>>>>>> 6b202495
 import {IAxelarGateway} from "@axelar-cgp-solidity/contracts/interfaces/IAxelarGateway.sol";
 import {
     IRootERC20Bridge,
@@ -49,11 +45,7 @@
     bytes32 public constant VARIABLE_MANAGER_ROLE = keccak256("VARIABLE_MANAGER_ROLE");
     bytes32 public constant ADAPTOR_MANAGER_ROLE = keccak256("ADAPTOR_MANAGER_ROLE");
 
-<<<<<<< HEAD
-    uint256 public constant NO_DEPOSIT_LIMIT = 0;
-=======
     uint256 public constant UNLIMITED_DEPOSIT = 0;
->>>>>>> 6b202495
     bytes32 public constant MAP_TOKEN_SIG = keccak256("MAP_TOKEN");
     bytes32 public constant DEPOSIT_SIG = keccak256("DEPOSIT");
     bytes32 public constant WITHDRAW_SIG = keccak256("WITHDRAW");
@@ -118,11 +110,8 @@
             revert InvalidChildChain();
         }
 
-<<<<<<< HEAD
-=======
         __AccessControl_init();
 
->>>>>>> 6b202495
         _grantRole(DEFAULT_ADMIN_ROLE, newRoles.defaultAdmin);
         _grantRole(PAUSER_ROLE, newRoles.pauser);
         _grantRole(UNPAUSER_ROLE, newRoles.unpauser);
@@ -147,15 +136,7 @@
      * @param newRootBridgeAdaptor Address of new root bridge adaptor.
      * @dev Can only be called by ADAPTOR_MANAGER_ROLE.
      */
-<<<<<<< HEAD
-    function updateRootBridgeAdaptor(address newRootBridgeAdaptor) external {
-        if (!hasRole(VARIABLE_MANAGER_ROLE, msg.sender)) {
-            revert NotVariableManager();
-        }
-
-=======
     function updateRootBridgeAdaptor(address newRootBridgeAdaptor) external onlyRole(ADAPTOR_MANAGER_ROLE) {
->>>>>>> 6b202495
         if (newRootBridgeAdaptor == address(0)) {
             revert ZeroAddress();
         }
@@ -171,18 +152,10 @@
      * @dev Can only be called by VARIABLE_MANAGER_ROLE.
      * @dev The limit can decrease, but it can never decrease to below the contract's IMX balance.
      */
-<<<<<<< HEAD
-    function updateImxCumulativeDepositLimit(uint256 newImxCumulativeDepositLimit) external {
-        if (!hasRole(VARIABLE_MANAGER_ROLE, msg.sender)) {
-            revert NotVariableManager();
-        }
-
-=======
     function updateImxCumulativeDepositLimit(uint256 newImxCumulativeDepositLimit)
         external
         onlyRole(VARIABLE_MANAGER_ROLE)
     {
->>>>>>> 6b202495
         if (
             newImxCumulativeDepositLimit != UNLIMITED_DEPOSIT
                 && newImxCumulativeDepositLimit < IERC20Metadata(rootIMXToken).balanceOf(address(this))
