--- conflicted
+++ resolved
@@ -69,11 +69,7 @@
         string memory newRootChain,
         address newRootIMXToken
     ) public initializer {
-<<<<<<< HEAD
-        if (newBridgeAdaptor == address(0) || newChildTokenTemplate == address(0) || newIMXToken == address(0)) {
-=======
         if (newBridgeAdaptor == address(0) || newChildTokenTemplate == address(0) || newRootIMXToken == address(0)) {
->>>>>>> 59e4a8c3
             revert ZeroAddress();
         }
 
