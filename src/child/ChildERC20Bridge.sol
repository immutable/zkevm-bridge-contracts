--- conflicted
+++ resolved
@@ -67,18 +67,12 @@
         string memory newRootERC20BridgeAdaptor,
         address newChildTokenTemplate,
         string memory newRootChain,
-<<<<<<< HEAD
         address newRootIMXToken) 
         public initializer 
     {
         if (newBridgeAdaptor == address(0) 
         || newChildTokenTemplate == address(0)
         || newRootIMXToken == address(0)) {
-=======
-        address newIMXToken
-    ) public initializer {
-        if (newBridgeAdaptor == address(0) || newChildTokenTemplate == address(0) || newIMXToken == address(0)) {
->>>>>>> 52a72435
             revert ZeroAddress();
         }
 
