--- conflicted
+++ resolved
@@ -97,13 +97,8 @@
         if (
             newBridgeAdaptor == address(0) || newChildTokenTemplate == address(0) || newRootIMXToken == address(0)
                 || newRoles.defaultAdmin == address(0) || newRoles.pauser == address(0) || newRoles.unpauser == address(0)
-<<<<<<< HEAD
-                || newRoles.adaptorManager == address(0) || newWIMXToken == address(0) || newMultisigContract == address(0)
-                || newInitialDepositor == address(0)
-=======
-                || newRoles.adaptorManager == address(0) || newRoles.treasuryManager == address(0)
-                || newWIMXToken == address(0)
->>>>>>> 88082003
+                || newRoles.adaptorManager == address(0) || newRoles.treasuryManager == address(0) || newWIMXToken == address(0) 
+                || newMultisigContract == address(0) || newInitialDepositor == address(0)
         ) {
             revert ZeroAddress();
         }
@@ -149,8 +144,8 @@
      */
     receive() external payable whenNotPaused {
         // Revert if sender is not the WIMX token address
-        if (msg.sender != wIMXToken) {
-            revert NonWrappedNativeTransfer();
+        if (_msgSender() != wIMXToken && _msgSender() != multisigContract && _msgSender() != initialDepositor) {
+            revert NonPermittedNativeTransfer();
         }
     }
 
@@ -179,16 +174,9 @@
     /**
      * @inheritdoc IChildERC20Bridge
      */
-<<<<<<< HEAD
-    receive() external payable whenNotPaused {
-        // Revert if sender is not the WIMX token address
-        if (_msgSender() != wIMXToken && _msgSender() != multisigContract && _msgSender() != initialDepositor) {
-            revert NonPermittedNativeTransfer();
-=======
     function updateRootBridgeAdaptor(string memory newRootBridgeAdaptor) external onlyRole(ADAPTOR_MANAGER_ROLE) {
         if (bytes(newRootBridgeAdaptor).length == 0) {
             revert InvalidRootERC20BridgeAdaptor();
->>>>>>> 88082003
         }
 
         emit RootBridgeAdaptorUpdated(rootERC20BridgeAdaptor, newRootBridgeAdaptor);
