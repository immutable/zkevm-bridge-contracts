--- conflicted
+++ resolved
@@ -21,12 +21,9 @@
 {
     /// @notice Address of bridge to relay messages to.
     IChildERC20Bridge public childBridge;
-<<<<<<< HEAD
     IAxelarGasService public gasService;
     string public rootBridgeAdaptor;
     string public rootChain;
-=======
->>>>>>> 0b761955
 
     constructor(address _gateway) AxelarExecutable(_gateway) {}
 
@@ -40,22 +37,9 @@
         }
 
         childBridge = IChildERC20Bridge(_childBridge);
-<<<<<<< HEAD
         rootChain = _rootChain;
         gasService = IAxelarGasService(_gasService);
         rootBridgeAdaptor = childBridge.rootERC20BridgeAdaptor();
-    }
-
-    // TODO tests for this
-    // TODO does this need to be permissioned?
-    /**
-     * @notice Sets the root bridge adaptor address.
-     * @dev Always sets it to whatever the rootERC20BridgeAdaptor of the bridge contract is.
-     */
-    function setRootBridgeAdaptor() external {
-        rootBridgeAdaptor = childBridge.rootERC20BridgeAdaptor();
-=======
->>>>>>> 0b761955
     }
 
     /**
