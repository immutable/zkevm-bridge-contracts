// SPDX-License-Identifier: Apache 2.0
pragma solidity ^0.8.21;

import {IERC20Metadata} from "@openzeppelin/contracts/token/ERC20/extensions/IERC20Metadata.sol";

interface IChildERC20Bridge {
    /**
     * @notice Receives a bridge message from root chain, parsing the message type then executing.
     * @param sourceChain The chain the message originated from.
     * @param sourceAddress The address the message originated from.
     * @param data The data payload of the message.
     */
    function onMessageReceive(string calldata sourceChain, string calldata sourceAddress, bytes calldata data)
        external;

    /**
     * @notice Sets a new bridge adaptor address to receive and send function calls for L1 messages
     * @param newBridgeAdaptor The new child chain bridge adaptor address.
     */
    function updateBridgeAdaptor(address newBridgeAdaptor) external;
}

interface IChildERC20BridgeEvents {
    /// @notice Emitted when a map token message is received from the root chain and executed successfully.
    event L2TokenMapped(address rootToken, address childToken);

    event ERC20Deposit(
        address indexed rootToken,
        address indexed childToken,
        address depositor,
        address indexed receiver,
        uint256 amount
    );
}

// TODO add parameters to errors if it makes sense
interface IChildERC20BridgeErrors {
    /// @notice Error when the given root chain name is invalid.
    error InvalidRootChain();
    /// @notice Error when the given bridge adaptor is invalid.
    error InvalidRootERC20BridgeAdaptor();
    /// @notice Error when a zero address is given when not valid.
    error ZeroAddress();
    /// @notice Error when a token is already mapped.
    error AlreadyMapped();
<<<<<<< HEAD
    error EmptyTokenContract();
    error MintFailed();
    error NotMapped();
=======
    /// @notice Error when a message is given to the bridge from an address not the designated bridge adaptor.
>>>>>>> 572eea19
    error NotBridgeAdaptor();
    /// @notice Error when the message's payload is not valid.
    error InvalidData();
    /// @notice Error when the message's source chain is not valid.
    error InvalidSourceChain();
    /// @notice Error when the source chain's message sender is not a recognised address.
    error InvalidSourceAddress();
}<|MERGE_RESOLUTION|>--- conflicted
+++ resolved
@@ -35,21 +35,21 @@
 
 // TODO add parameters to errors if it makes sense
 interface IChildERC20BridgeErrors {
+    /// @notice Error when the contract to mint had no bytecode.
+    error EmptyTokenContract();
+    /// @notice Error when the mint operation failed.
+    error MintFailed();
     /// @notice Error when the given root chain name is invalid.
     error InvalidRootChain();
     /// @notice Error when the given bridge adaptor is invalid.
     error InvalidRootERC20BridgeAdaptor();
     /// @notice Error when a zero address is given when not valid.
     error ZeroAddress();
+    /// @notice Error when a token is not mapped.
+    error NotMapped();
     /// @notice Error when a token is already mapped.
     error AlreadyMapped();
-<<<<<<< HEAD
-    error EmptyTokenContract();
-    error MintFailed();
-    error NotMapped();
-=======
     /// @notice Error when a message is given to the bridge from an address not the designated bridge adaptor.
->>>>>>> 572eea19
     error NotBridgeAdaptor();
     /// @notice Error when the message's payload is not valid.
     error InvalidData();
