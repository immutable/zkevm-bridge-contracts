// SPDX-License-Identifier: Apache 2.0
pragma solidity ^0.8.21;

import {IERC20Metadata} from "@openzeppelin/contracts/token/ERC20/extensions/IERC20Metadata.sol";

interface IChildERC20Bridge {
    struct InitializationRoles {
        address defaultAdmin; // The address which will inherit `DEFAULT_ADMIN_ROLE`.
        address pauser; // The address which will inherit `PAUSER_ROLE`.
        address unpauser; // The address which will inherit `UNPAUSER_ROLE`.
        address variableManager; // The address which will inherit `VARIABLE_MANAGER_ROLE`.
        address adaptorManager; // The address which will inherit `ADAPTOR_MANAGER_ROLE`.
    }

    function rootERC20BridgeAdaptor() external view returns (string memory);
    /**
     * @notice Receives a bridge message from root chain, parsing the message type then executing.
     * @param sourceChain The chain the message originated from.
     * @param sourceAddress The address the message originated from.
     * @param data The data payload of the message.
     */
    function onMessageReceive(string calldata sourceChain, string calldata sourceAddress, bytes calldata data)
        external;

    /**
     * @notice Sets a new bridge adaptor address to receive and send function calls for L1 messages
     * @param newBridgeAdaptor The new child chain bridge adaptor address.
     */
    function updateBridgeAdaptor(address newBridgeAdaptor) external;
}

interface IChildERC20BridgeEvents {
    /// @notice Emitted when a map token message is received from the root chain and executed successfully.
    event L2TokenMapped(address rootToken, address childToken);

    event ChildChainERC20Withdraw(
        address indexed rootToken,
        address indexed childToken,
        address depositor,
        address indexed receiver,
        uint256 amount
    );
    event ChildChainNativeIMXWithdraw(
        address indexed rootToken, address depositor, address indexed receiver, uint256 amount
    );

    event ChildChainERC20Deposit(
        address indexed rootToken,
        address indexed childToken,
        address depositor,
        address indexed receiver,
        uint256 amount
    );
    event IMXDeposit(address indexed rootToken, address depositor, address indexed receiver, uint256 amount);
    event NativeEthDeposit(
        address indexed rootToken,
        address indexed childToken,
        address depositor,
        address indexed receiver,
        uint256 amount
    );
}

// TODO add parameters to errors if it makes sense
interface IChildERC20BridgeErrors {
<<<<<<< HEAD
    /// @notice Error when the caller is not the variable manager role.
    error NotVariableManager();
=======
    /// @notice Error when the amount requested is less than the value sent.
    error InsufficientValue();
    /// @notice Error when the withdrawal amount is zero
    error ZeroAmount();
>>>>>>> 33714c29
    /// @notice Error when the contract to mint had no bytecode.
    error EmptyTokenContract();
    /// @notice Error when the mint operation failed.
    error MintFailed();
    /// @notice Error when the given root chain name is invalid.
    error InvalidRootChain();
    /// @notice Error when the given bridge adaptor is invalid.
    error InvalidRootERC20BridgeAdaptor();
    /// @notice Error when a zero address is given when not valid.
    error ZeroAddress();
    /// @notice Error when a token is not mapped.
    error NotMapped();
    /// @notice Error when attempting to map IMX.
    error CantMapIMX();
    /// @notice Error when attempting to map ETH.
    error CantMapETH();
    /// @notice Error when a token is already mapped.
    error AlreadyMapped();
    /// @notice Error when a message is given to the bridge from an address not the designated bridge adaptor.
    error NotBridgeAdaptor();
    /// @notice Error when the message's payload is not valid.
    error InvalidData(string reason);
    /// @notice Error when the message's source chain is not valid.
    error InvalidSourceChain();
    /// @notice Error when the source chain's message sender is not a recognised address.
    error InvalidSourceAddress();
    /// @notice Error when a given child token's root token is the zero address.
    error ZeroAddressRootToken();
    /// @notice Error when a given child token's bridge address is not set.
    error BridgeNotSet();
    /// @notice Error when a given child token's bridge address is incorrect.
    error IncorrectBridgeAddress();
    /// @notice Error when a call to the given child token's `burn` function fails.
    error BurnFailed();
    /// @notice Error when token balance invariant check fails.
    error BalanceInvariantCheckFailed(uint256 actualBalance, uint256 expectedBalance);
}<|MERGE_RESOLUTION|>--- conflicted
+++ resolved
@@ -63,15 +63,12 @@
 
 // TODO add parameters to errors if it makes sense
 interface IChildERC20BridgeErrors {
-<<<<<<< HEAD
     /// @notice Error when the caller is not the variable manager role.
     error NotVariableManager();
-=======
     /// @notice Error when the amount requested is less than the value sent.
     error InsufficientValue();
     /// @notice Error when the withdrawal amount is zero
     error ZeroAmount();
->>>>>>> 33714c29
     /// @notice Error when the contract to mint had no bytecode.
     error EmptyTokenContract();
     /// @notice Error when the mint operation failed.
