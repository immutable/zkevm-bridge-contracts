--- conflicted
+++ resolved
@@ -196,11 +196,8 @@
     error ImxDepositLimitTooLow();
     /// @notice Error when native transfer is sent to contract from non wrapped-token address.
     error NonWrappedNativeTransfer();
-<<<<<<< HEAD
     /// @notice Error when the an unauthorized initializer tries to initialize the contract.
     error UnauthorizedInitializer();
-=======
     /// @notice Error when attempt to map a ERC20 token that doesn't support name(), symbol() or decimals().
     error TokenNotSupported();
->>>>>>> 1923f804
 }