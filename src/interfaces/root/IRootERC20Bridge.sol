--- conflicted
+++ resolved
@@ -105,7 +105,6 @@
     error BalanceInvariantCheckFailed(uint256 actualBalance, uint256 expectedBalance);
     /// @notice Error when the given child chain bridge adaptor is invalid.
     error InvalidChildERC20BridgeAdaptor();
-<<<<<<< HEAD
     /// @notice Error when a message received has invalid data.
     error InvalidData();
     /// @notice Error when a message received has invalid source address.
@@ -114,10 +113,8 @@
     error InvalidSourceChain();
     /// @notice Error when caller is not the root bridge adaptor but should be.
     error NotBridgeAdaptor();
-=======
     /// @notice Error when the total IMX deposit limit is exceeded
     error ImxDepositLimitExceeded();
     /// @notice Error when the IMX deposit limit is set below the amount of IMX already deposited
     error ImxDepositLimitTooLow();
->>>>>>> 73b9139a
 }