name: End to End Test

on: [push]

env:
  FOUNDRY_PROFILE: ci

jobs:
  build:
    name: End to End Test
    runs-on: ubuntu-latest
    timeout-minutes: 15
    steps:
      - uses: actions/checkout@v3

      - name: Set Node.js 18.18.x
        uses: actions/setup-node@v3
        with:
          node-version: 18.18.x

      - name: Install Foundry
        uses: foundry-rs/foundry-toolchain@v1
        with:
<<<<<<< HEAD
          version: nightly-caef1360e29dfefb1723fa501f425e6f7824bf7f
=======
          version: nightly
>>>>>>> 768610bb

      - name: Run install
        uses: borales/actions-yarn@v4
        with:
          cmd: install

      - name: Run build
        uses: borales/actions-yarn@v4
        with:
          cmd: build

      - name: Run Test
        run: |
          yarn local:start &
          yarn local:ci<|MERGE_RESOLUTION|>--- conflicted
+++ resolved
@@ -21,11 +21,7 @@
       - name: Install Foundry
         uses: foundry-rs/foundry-toolchain@v1
         with:
-<<<<<<< HEAD
-          version: nightly-caef1360e29dfefb1723fa501f425e6f7824bf7f
-=======
           version: nightly
->>>>>>> 768610bb
 
       - name: Run install
         uses: borales/actions-yarn@v4
